--- conflicted
+++ resolved
@@ -46,12 +46,10 @@
           '
       - name: typos
         run: nix develop -i -L .#nightly --command typos
-<<<<<<< HEAD
-=======
   
   examples:
     name: "Run examples"
-    runs-on: ubuntu-latest
+    runs-on: self-hosted
     timeout-minutes: 30
     needs: pre-commit-checks
     strategy:
@@ -77,7 +75,6 @@
           shared-key: "stable"
       - name: Run example
         run: nix develop -i -L .#stable --command cargo r --example ${{ matrix.build-args }}
->>>>>>> 8578e853
 
   clippy:
     name: "Stable build, clippy and test"
@@ -98,7 +95,8 @@
         uses: DeterminateSystems/magic-nix-cache-action@main
       - name: Rust Cache
         uses: Swatinem/rust-cache@v2
-<<<<<<< HEAD
+        with:
+          shared-key: "stable"
       - name: Run small test matrix (PR)
         if: github.event_name == 'pull_request'
         run: nix develop -i -L .#stable --command bash -c 'TEST_SUBSET=small ./misc/test_matrix.sh'
@@ -108,37 +106,16 @@
           github.event_name == 'workflow_dispatch' ||
           (github.event_name == 'pull_request_review' && github.event.review.state == 'approved')
         run: nix develop -i -L .#stable --command bash -c 'TEST_SUBSET=full ./misc/test_matrix.sh'
-=======
-        with:
-          shared-key: "stable"
-      - name: Clippy
-        run: nix develop -i -L .#stable --command cargo clippy ${{ matrix.build-args }} -- -D warnings
-      - name: Test
-        run: nix develop -i -L .#stable --command cargo test ${{ matrix.build-args }}
->>>>>>> 8578e853
 
   wasm-tests:
     name: "WASM tests"
     runs-on: self-hosted
     timeout-minutes: 30
-<<<<<<< HEAD
-    needs: pre-commit-checks
-    if: >
-      github.event_name == 'push' ||
-      github.event_name == 'workflow_dispatch' ||
-      (github.event_name == 'pull_request_review' && github.event.review.state == 'approved')
-=======
-    needs: [pre-commit-checks, clippy, pure-itest, fake-mint-itest]
-    strategy:
-      matrix:
-        build-args:
-          [
-            -p cdk-integration-tests,
-          ]
-        database: 
-          [
-            SQLITE,
-          ]
+    needs: pre-commit-checks
+    if: >
+      github.event_name == 'push' ||
+      github.event_name == 'workflow_dispatch' ||
+      (github.event_name == 'pull_request_review' && github.event.review.state == 'approved')
     steps:
       - name: checkout
         uses: actions/checkout@v4
@@ -160,24 +137,18 @@
         uses: Swatinem/rust-cache@v2
         with:
           shared-key: "stable"
-      - name: Test
-        run: nix develop -i -L .#stable --command just itest ${{ matrix.database }}
-          
-  fake-mint-itest:
-    name: "Integration fake mint tests"
-    runs-on: ubuntu-latest
-    timeout-minutes: 30
-    needs: [pre-commit-checks, clippy]
-    strategy:
-      matrix:
-        build-args:
-          [
-            -p cdk-integration-tests,
-          ]
-        database: 
-          [
-          SQLITE,
-          ]
+      - name: Run WASM tests
+        run: nix develop -i -L .#stable --command bash -c 'RUN_WASM_TESTS=true ./misc/test_matrix.sh'
+
+  msrv-tests:
+    name: "MSRV tests"
+    runs-on: self-hosted
+    timeout-minutes: 30
+    needs: pre-commit-checks
+    if: >
+      github.event_name == 'push' ||
+      github.event_name == 'workflow_dispatch' ||
+      (github.event_name == 'pull_request_review' && github.event.review.state == 'approved')
     steps:
       - name: checkout
         uses: actions/checkout@v4
@@ -199,177 +170,8 @@
         uses: Swatinem/rust-cache@v2
         with:
           shared-key: "stable"
-      - name: Clippy
-        run: nix develop -i -L .#stable --command cargo clippy -- -D warnings
-      - name: Test fake auth mint
-        run: nix develop -i -L .#stable --command just fake-mint-itest ${{ matrix.database }}
-                
-  pure-itest:
-    name: "Integration fake wallet tests"
-    runs-on: ubuntu-latest
-    timeout-minutes: 30
-    needs: [pre-commit-checks, clippy]
-    strategy:
-      matrix:
-        database: 
-          [
-          memory,
-          sqlite,
-          redb
-          ]
-    steps:
-      - name: checkout
-        uses: actions/checkout@v4
-      - name: Free Disk Space (Ubuntu)
-        uses: jlumbroso/free-disk-space@main
-        with:
-          tool-cache: true          
-          android: true
-          dotnet: true
-          haskell: true
-          large-packages: true
-          docker-images: true
-          swap-storage: true
-      - name: Install Nix
-        uses: DeterminateSystems/nix-installer-action@v17
-      - name: Nix Cache
-        uses: DeterminateSystems/magic-nix-cache-action@main
-      - name: Rust Cache
-        uses: Swatinem/rust-cache@v2
-        with:
-          shared-key: "stable"
-      - name: Test fake mint
-        run: nix develop -i -L .#stable --command just test-pure ${{ matrix.database }}
-      - name: Test mint
-        run: nix develop -i -L .#stable --command just test
-
-
-  payment-processor-itests:
-    name: "Payment processor tests"
-    runs-on: ubuntu-latest
-    timeout-minutes: 30
-    needs: [pre-commit-checks, clippy, pure-itest, fake-mint-itest, regtest-itest]
-    strategy:
-      matrix:
-        ln: 
-          [
-          FAKEWALLET,
-          CLN,
-          LND
-          ]
-    steps:
-      - name: checkout
-        uses: actions/checkout@v4
-      - name: Free Disk Space (Ubuntu)
-        uses: jlumbroso/free-disk-space@main
-        with:
-          tool-cache: true          
-          android: true
-          dotnet: true
-          haskell: true
-          large-packages: true
-          docker-images: true
-          swap-storage: true
-      - name: Install Nix
-        uses: DeterminateSystems/nix-installer-action@v17
-      - name: Nix Cache
-        uses: DeterminateSystems/magic-nix-cache-action@main
-      - name: Rust Cache
-        uses: Swatinem/rust-cache@v2
-        with:
-          shared-key: "stable"
-      - name: Test
-        run: nix develop -i -L .#stable --command just itest-payment-processor ${{matrix.ln}}
-
-  msrv-build:
-    name: "MSRV build"
-    runs-on: ubuntu-latest
-    timeout-minutes: 30
-    needs: [pre-commit-checks, clippy]
-    strategy:
-      matrix:
-        build-args:
-          [
-            -p cashu --no-default-features --features "wallet mint",
-            -p cdk-common --no-default-features --features "wallet mint",
-            -p cdk,
-            -p cdk --no-default-features --features "mint auth",
-            -p cdk --no-default-features --features "wallet auth",
-            -p cdk --no-default-features --features "http_subscription",
-            -p cdk-axum,
-            -p cdk-axum --no-default-features --features redis,
-            -p cdk-lnbits,
-            -p cdk-fake-wallet,
-            -p cdk-cln,
-            -p cdk-lnd,
-            -p cdk-mint-rpc,
-            -p cdk-sqlite,
-            -p cdk-mintd,
-            -p cdk-payment-processor --no-default-features,
-          ]
->>>>>>> 8578e853
-    steps:
-      - name: checkout
-        uses: actions/checkout@v4
-      - name: Install Nix
-        uses: DeterminateSystems/nix-installer-action@v17
-      - name: Nix Cache
-        uses: DeterminateSystems/magic-nix-cache-action@main
-      - name: Rust Cache
-        uses: Swatinem/rust-cache@v2
-<<<<<<< HEAD
-      - name: Run WASM tests
-        run: nix develop -i -L .#stable --command bash -c 'RUN_WASM_TESTS=true ./misc/test_matrix.sh'
-=======
-        with:
-          shared-key: "msrv"
-      - name: Build
-        run: nix develop -i -L .#msrv --command cargo build ${{ matrix.build-args }}
->>>>>>> 8578e853
-
-  msrv-tests:
-    name: "MSRV tests"
-    runs-on: self-hosted
-    timeout-minutes: 30
-<<<<<<< HEAD
-    needs: pre-commit-checks
-    if: >
-      github.event_name == 'push' ||
-      github.event_name == 'workflow_dispatch' ||
-      (github.event_name == 'pull_request_review' && github.event.review.state == 'approved')
-=======
-    needs: [pre-commit-checks, clippy]
-    strategy:
-      matrix:
-        rust:
-          - stable
-        target:
-          - wasm32-unknown-unknown
-        build-args:
-          [
-            -p cdk,
-            -p cdk --no-default-features,
-            -p cdk --no-default-features --features wallet,
-          ]
->>>>>>> 8578e853
-    steps:
-      - name: checkout
-        uses: actions/checkout@v4
-      - name: Install Nix
-        uses: DeterminateSystems/nix-installer-action@v17
-      - name: Nix Cache
-        uses: DeterminateSystems/magic-nix-cache-action@main
-      - name: Rust Cache
-        uses: Swatinem/rust-cache@v2
-<<<<<<< HEAD
       - name: Run MSRV tests
         run: nix develop -i -L .#msrv --command bash -c 'RUN_MSRV_TESTS=true ./misc/test_matrix.sh'
-=======
-        with:
-          shared-key: "stable"
-      - name: Build cdk and binding
-        run: nix develop -i -L ".#${{ matrix.rust }}" --command cargo build ${{ matrix.build-args }} --target ${{ matrix.target }}
->>>>>>> 8578e853
 
   integration-tests:
     name: "Integration tests"
@@ -391,15 +193,10 @@
         uses: DeterminateSystems/magic-nix-cache-action@main
       - name: Rust Cache
         uses: Swatinem/rust-cache@v2
-<<<<<<< HEAD
+        with:
+          shared-key: "stable"
       - name: Run integration tests
         run: nix develop -i -L .#stable --command bash -c 'RUN_INTEGRATION_TESTS=true ./misc/test_matrix.sh'
-=======
-        with:
-          shared-key: "msrv"
-      - name: Build cdk wasm
-        run: nix develop -i -L ".#${{ matrix.rust }}" --command cargo build ${{ matrix.build-args }} --target ${{ matrix.target }}
->>>>>>> 8578e853
 
   fake-mint-auth-itest:
     name: "Integration fake mint auth tests"
@@ -439,46 +236,4 @@
         run: nix develop -i -L .#stable --command just fake-auth-mint-itest ${{ matrix.database }} http://127.0.0.1:8080/realms/cdk-test-realm/.well-known/openid-configuration
       - name: Stop and clean up Docker Compose
         run: |
-<<<<<<< HEAD
-          docker compose -f misc/keycloak/docker-compose-recover.yml down
-=======
-          docker compose -f misc/keycloak/docker-compose-recover.yml down
-          
-  doc-tests:
-    name: "Documentation Tests"
-    runs-on: ubuntu-latest
-    timeout-minutes: 30
-    needs: pre-commit-checks
-    steps:
-      - name: checkout
-        uses: actions/checkout@v4
-      - name: Install Nix
-        uses: DeterminateSystems/nix-installer-action@v17
-      - name: Nix Cache
-        uses: DeterminateSystems/magic-nix-cache-action@main
-      - name: Rust Cache
-        uses: Swatinem/rust-cache@v2
-        with:
-          shared-key: "stable"
-      - name: Run doc tests
-        run: nix develop -i -L .#stable --command cargo test --doc
-        
-  strict-docs:
-    name: "Strict Documentation Check"
-    runs-on: ubuntu-latest
-    timeout-minutes: 30
-    needs: doc-tests
-    steps:
-      - name: checkout
-        uses: actions/checkout@v4
-      - name: Install Nix
-        uses: DeterminateSystems/nix-installer-action@v17
-      - name: Nix Cache
-        uses: DeterminateSystems/magic-nix-cache-action@main
-      - name: Rust Cache
-        uses: Swatinem/rust-cache@v2
-        with:
-          shared-key: "stable"
-      - name: Check docs with strict warnings
-        run: nix develop -i -L .#stable --command just docs-strict
->>>>>>> 8578e853
+          docker compose -f misc/keycloak/docker-compose-recover.yml down