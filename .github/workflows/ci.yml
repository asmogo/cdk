name: CI

# CI Behavior:
# - On PR creation: Runs basic checks (fmt, typos) + small test subset (5 tests)
# - On approved PR: Runs full test suite (all tests including WASM, MSRV, integration)
# - On main branch push: Runs full test suite
# - On release: Runs full test suite
# - On manual trigger: Runs full test suite

on:
  push:
    branches: [main]
  pull_request:
    branches: [main]
  pull_request_review:
    types: [submitted]
  release:
    types: [created]
  workflow_dispatch:

env:
  CARGO_TERM_COLOR: always

jobs:
  pre-commit-checks:
    name: "Cargo fmt, typos"
    runs-on: self-hosted
    timeout-minutes: 30
    steps:
      - name: checkout
        uses: actions/checkout@v4
      - name: Install Nix
        uses: DeterminateSystems/nix-installer-action@v17
      - name: Nix Cache
        uses: DeterminateSystems/magic-nix-cache-action@main
      - name: Rust Cache
        uses: Swatinem/rust-cache@v2
        with:
          shared-key: "nightly"
      - name: Cargo fmt
        run: |
          nix develop -i -L .#nightly --command bash -c '
            # Force use of Nix-provided rustfmt
            export RUSTFMT=$(command -v rustfmt)
            cargo fmt --check
          '
      - name: typos
        run: nix develop -i -L .#nightly --command typos
  
  examples:
    name: "Run examples"
    runs-on: self-hosted
    timeout-minutes: 30
    needs: pre-commit-checks
    strategy:
      matrix:
        build-args:
          [
            mint-token,
            melt-token,
            p2pk,
            proof-selection,
            wallet
          ]
    steps:
      - name: checkout
        uses: actions/checkout@v4
      - name: Install Nix
        uses: DeterminateSystems/nix-installer-action@v17
      - name: Nix Cache
        uses: DeterminateSystems/magic-nix-cache-action@main
      - name: Rust Cache
        uses: Swatinem/rust-cache@v2
        with:
          shared-key: "stable"
      - name: Run example
        run: nix develop -i -L .#stable --command cargo r --example ${{ matrix.build-args }}

  clippy:
    name: "Stable build, clippy and test"
    runs-on: self-hosted
    timeout-minutes: 30
    needs: pre-commit-checks
<<<<<<< HEAD
    if: >
      github.event_name == 'push' ||
      github.event_name == 'pull_request' ||
      github.event_name == 'workflow_dispatch' ||
      (github.event_name == 'pull_request_review' && github.event.review.state == 'approved')
=======
    strategy:
      matrix:
        build-args:
          [
            # Core crate testing
            -p cashu,
            -p cashu --no-default-features,
            -p cashu --no-default-features --features wallet,
            -p cashu --no-default-features --features mint,
            -p cashu --no-default-features --features auth,
            -p cdk-common,
            -p cdk-common --no-default-features,
            -p cdk-common --no-default-features --features wallet,
            -p cdk-common --no-default-features --features mint,
            -p cdk-common --no-default-features --features auth,
            -p cdk,
            -p cdk --no-default-features,
            -p cdk --no-default-features --features wallet,
            -p cdk --no-default-features --features mint,
            -p cdk --no-default-features --features auth,
            -p cdk-sql-common,
            -p cdk-sql-common --no-default-features --features wallet,
            -p cdk-sql-common --no-default-features --features mint,
            
            # Database and infrastructure crates
            -p cdk-redb,
            -p cdk-sqlite,
            -p cdk-sqlite --features sqlcipher,
            
            # HTTP/API layer - consolidated
            -p cdk-axum,
            -p cdk-axum --no-default-features,
            -p cdk-axum --no-default-features --features redis,
            -p cdk-axum --no-default-features --features "redis swagger",
            
            # Lightning backends
            -p cdk-cln,
            -p cdk-lnd,
            -p cdk-lnbits,
            -p cdk-fake-wallet,
            -p cdk-payment-processor,
            -p cdk-mint-rpc,
            -p cdk-signatory,
            
            # Binaries
            --bin cdk-cli,
            --bin cdk-cli --features sqlcipher,
            --bin cdk-cli --features redb,
            --bin cdk-mintd,
            --bin cdk-mintd --features redis,
            --bin cdk-mintd --features sqlcipher,
            --bin cdk-mintd --no-default-features --features lnd,
            --bin cdk-mintd --no-default-features --features cln,
            --bin cdk-mintd --no-default-features --features lnbits,
            --bin cdk-mintd --no-default-features --features fakewallet,
            --bin cdk-mintd --no-default-features --features grpc-processor,
            --bin cdk-mintd --no-default-features --features "management-rpc lnd",
            --bin cdk-mint-cli,
          ]
>>>>>>> 0e15904b
    steps:
      - name: checkout
        uses: actions/checkout@v4
      - name: Install Nix
        uses: DeterminateSystems/nix-installer-action@v17
      - name: Nix Cache
        uses: DeterminateSystems/magic-nix-cache-action@main
      - name: Rust Cache
        uses: Swatinem/rust-cache@v2
        with:
          shared-key: "stable"
      - name: Run small test matrix (PR)
        if: github.event_name == 'pull_request'
        run: nix develop -i -L .#stable --command bash -c 'TEST_SUBSET=small ./misc/test_matrix.sh'
      - name: Run full test matrix (main branch, approved PR, or manual)
        if: >
          github.event_name == 'push' ||
          github.event_name == 'workflow_dispatch' ||
          (github.event_name == 'pull_request_review' && github.event.review.state == 'approved')
        run: nix develop -i -L .#stable --command bash -c 'TEST_SUBSET=full ./misc/test_matrix.sh'

  wasm-tests:
    name: "WASM tests"
    runs-on: self-hosted
    timeout-minutes: 30
    needs: pre-commit-checks
    if: >
      github.event_name == 'push' ||
      github.event_name == 'workflow_dispatch' ||
      (github.event_name == 'pull_request_review' && github.event.review.state == 'approved')
    steps:
      - name: checkout
        uses: actions/checkout@v4
      - name: Free Disk Space (Ubuntu)
        uses: jlumbroso/free-disk-space@main
        with:
          tool-cache: false
          android: true
          dotnet: true
          haskell: true
          large-packages: true
          docker-images: true
          swap-storage: true
      - name: Install Nix
        uses: DeterminateSystems/nix-installer-action@v17
      - name: Nix Cache
        uses: DeterminateSystems/magic-nix-cache-action@main
      - name: Rust Cache
        uses: Swatinem/rust-cache@v2
        with:
          shared-key: "stable"
      - name: Run WASM tests
        run: nix develop -i -L .#stable --command bash -c 'RUN_WASM_TESTS=true ./misc/test_matrix.sh'

  msrv-tests:
    name: "MSRV tests"
    runs-on: self-hosted
    timeout-minutes: 30
    needs: pre-commit-checks
    if: >
      github.event_name == 'push' ||
      github.event_name == 'workflow_dispatch' ||
      (github.event_name == 'pull_request_review' && github.event.review.state == 'approved')
    steps:
      - name: checkout
        uses: actions/checkout@v4
      - name: Free Disk Space (Ubuntu)
        uses: jlumbroso/free-disk-space@main
        with:
          tool-cache: true
          android: true
          dotnet: true
          haskell: true
          large-packages: true
          docker-images: true
          swap-storage: true
      - name: Install Nix
        uses: DeterminateSystems/nix-installer-action@v17
      - name: Nix Cache
        uses: DeterminateSystems/magic-nix-cache-action@main
      - name: Rust Cache
        uses: Swatinem/rust-cache@v2
        with:
          shared-key: "stable"
<<<<<<< HEAD
      - name: Run MSRV tests
        run: nix develop -i -L .#msrv --command bash -c 'RUN_MSRV_TESTS=true ./misc/test_matrix.sh'
=======
      - name: Test
        run: nix develop -i -L .#stable --command just itest-payment-processor ${{matrix.ln}}

  msrv-build:
    name: "MSRV build"
    runs-on: ubuntu-latest
    timeout-minutes: 30
    needs: [pre-commit-checks, clippy]
    strategy:
      matrix:
        build-args:
          [
            -p cashu --no-default-features --features "wallet mint",
            -p cdk-common --no-default-features --features "wallet mint",
            -p cdk-sql-common,
            -p cdk,
            -p cdk --no-default-features --features "mint auth",
            -p cdk --no-default-features --features "wallet auth",
            -p cdk --no-default-features --features "http_subscription",
            -p cdk-axum,
            -p cdk-axum --no-default-features --features redis,
            -p cdk-lnbits,
            -p cdk-fake-wallet,
            -p cdk-cln,
            -p cdk-lnd,
            -p cdk-mint-rpc,
            -p cdk-sqlite,
            -p cdk-mintd,
            -p cdk-payment-processor --no-default-features,
          ]
    steps:
      - name: checkout
        uses: actions/checkout@v4
      - name: Install Nix
        uses: DeterminateSystems/nix-installer-action@v17
      - name: Nix Cache
        uses: DeterminateSystems/magic-nix-cache-action@main
      - name: Rust Cache
        uses: Swatinem/rust-cache@v2
        with:
          shared-key: "msrv"
      - name: Build
        run: nix develop -i -L .#msrv --command cargo build ${{ matrix.build-args }}
>>>>>>> 0e15904b

  integration-tests:
    name: "Integration tests"
    runs-on: self-hosted
    timeout-minutes: 30
    needs: [pre-commit-checks, clippy]
    if: >
      github.event_name == 'push' ||
      github.event_name == 'workflow_dispatch' ||
      (github.event_name == 'pull_request_review' && github.event.review.state == 'approved')
    steps:
      - name: Free Disk Space (Ubuntu)
        uses: jlumbroso/free-disk-space@v1.3.1
      - name: checkout
        uses: actions/checkout@v4
      - name: Install Nix
        uses: DeterminateSystems/nix-installer-action@v17
      - name: Nix Cache
        uses: DeterminateSystems/magic-nix-cache-action@main
      - name: Rust Cache
        uses: Swatinem/rust-cache@v2
        with:
          shared-key: "stable"
      - name: Run integration tests
        run: nix develop -i -L .#stable --command bash -c 'RUN_INTEGRATION_TESTS=true ./misc/test_matrix.sh'

  fake-mint-auth-itest:
    name: "Integration fake mint auth tests"
    runs-on: self-hosted
    timeout-minutes: 30
    needs: [pre-commit-checks, clippy]
    if: >
      github.event_name == 'push' ||
      github.event_name == 'workflow_dispatch' ||
      (github.event_name == 'pull_request_review' && github.event.review.state == 'approved')
    strategy:
      matrix:
        database: 
          [
          SQLITE,
          ]
    steps:
      - name: checkout
        uses: actions/checkout@v4
      - name: Install Nix
        uses: DeterminateSystems/nix-installer-action@v17
      - name: Nix Cache
        uses: DeterminateSystems/magic-nix-cache-action@main
      - name: Rust Cache
        uses: Swatinem/rust-cache@v2
        with:
          shared-key: "stable"
      - name: Start Keycloak with Backup
        run: |
          docker compose -f misc/keycloak/docker-compose-recover.yml up -d
          until docker logs $(docker ps -q --filter "ancestor=quay.io/keycloak/keycloak:25.0.6") | grep "Keycloak 25.0.6 on JVM (powered by Quarkus 3.8.5) started"; do sleep 1; done

      - name: Verify Keycloak Import
        run: |
          docker logs $(docker ps -q --filter "ancestor=quay.io/keycloak/keycloak:25.0.6") | grep "Imported"
      - name: Test fake auth mint
        run: nix develop -i -L .#stable --command just fake-auth-mint-itest ${{ matrix.database }} http://127.0.0.1:8080/realms/cdk-test-realm/.well-known/openid-configuration
      - name: Stop and clean up Docker Compose
        run: |
          docker compose -f misc/keycloak/docker-compose-recover.yml down<|MERGE_RESOLUTION|>--- conflicted
+++ resolved
@@ -81,73 +81,11 @@
     runs-on: self-hosted
     timeout-minutes: 30
     needs: pre-commit-checks
-<<<<<<< HEAD
     if: >
       github.event_name == 'push' ||
       github.event_name == 'pull_request' ||
       github.event_name == 'workflow_dispatch' ||
       (github.event_name == 'pull_request_review' && github.event.review.state == 'approved')
-=======
-    strategy:
-      matrix:
-        build-args:
-          [
-            # Core crate testing
-            -p cashu,
-            -p cashu --no-default-features,
-            -p cashu --no-default-features --features wallet,
-            -p cashu --no-default-features --features mint,
-            -p cashu --no-default-features --features auth,
-            -p cdk-common,
-            -p cdk-common --no-default-features,
-            -p cdk-common --no-default-features --features wallet,
-            -p cdk-common --no-default-features --features mint,
-            -p cdk-common --no-default-features --features auth,
-            -p cdk,
-            -p cdk --no-default-features,
-            -p cdk --no-default-features --features wallet,
-            -p cdk --no-default-features --features mint,
-            -p cdk --no-default-features --features auth,
-            -p cdk-sql-common,
-            -p cdk-sql-common --no-default-features --features wallet,
-            -p cdk-sql-common --no-default-features --features mint,
-            
-            # Database and infrastructure crates
-            -p cdk-redb,
-            -p cdk-sqlite,
-            -p cdk-sqlite --features sqlcipher,
-            
-            # HTTP/API layer - consolidated
-            -p cdk-axum,
-            -p cdk-axum --no-default-features,
-            -p cdk-axum --no-default-features --features redis,
-            -p cdk-axum --no-default-features --features "redis swagger",
-            
-            # Lightning backends
-            -p cdk-cln,
-            -p cdk-lnd,
-            -p cdk-lnbits,
-            -p cdk-fake-wallet,
-            -p cdk-payment-processor,
-            -p cdk-mint-rpc,
-            -p cdk-signatory,
-            
-            # Binaries
-            --bin cdk-cli,
-            --bin cdk-cli --features sqlcipher,
-            --bin cdk-cli --features redb,
-            --bin cdk-mintd,
-            --bin cdk-mintd --features redis,
-            --bin cdk-mintd --features sqlcipher,
-            --bin cdk-mintd --no-default-features --features lnd,
-            --bin cdk-mintd --no-default-features --features cln,
-            --bin cdk-mintd --no-default-features --features lnbits,
-            --bin cdk-mintd --no-default-features --features fakewallet,
-            --bin cdk-mintd --no-default-features --features grpc-processor,
-            --bin cdk-mintd --no-default-features --features "management-rpc lnd",
-            --bin cdk-mint-cli,
-          ]
->>>>>>> 0e15904b
     steps:
       - name: checkout
         uses: actions/checkout@v4
@@ -232,54 +170,8 @@
         uses: Swatinem/rust-cache@v2
         with:
           shared-key: "stable"
-<<<<<<< HEAD
       - name: Run MSRV tests
         run: nix develop -i -L .#msrv --command bash -c 'RUN_MSRV_TESTS=true ./misc/test_matrix.sh'
-=======
-      - name: Test
-        run: nix develop -i -L .#stable --command just itest-payment-processor ${{matrix.ln}}
-
-  msrv-build:
-    name: "MSRV build"
-    runs-on: ubuntu-latest
-    timeout-minutes: 30
-    needs: [pre-commit-checks, clippy]
-    strategy:
-      matrix:
-        build-args:
-          [
-            -p cashu --no-default-features --features "wallet mint",
-            -p cdk-common --no-default-features --features "wallet mint",
-            -p cdk-sql-common,
-            -p cdk,
-            -p cdk --no-default-features --features "mint auth",
-            -p cdk --no-default-features --features "wallet auth",
-            -p cdk --no-default-features --features "http_subscription",
-            -p cdk-axum,
-            -p cdk-axum --no-default-features --features redis,
-            -p cdk-lnbits,
-            -p cdk-fake-wallet,
-            -p cdk-cln,
-            -p cdk-lnd,
-            -p cdk-mint-rpc,
-            -p cdk-sqlite,
-            -p cdk-mintd,
-            -p cdk-payment-processor --no-default-features,
-          ]
-    steps:
-      - name: checkout
-        uses: actions/checkout@v4
-      - name: Install Nix
-        uses: DeterminateSystems/nix-installer-action@v17
-      - name: Nix Cache
-        uses: DeterminateSystems/magic-nix-cache-action@main
-      - name: Rust Cache
-        uses: Swatinem/rust-cache@v2
-        with:
-          shared-key: "msrv"
-      - name: Build
-        run: nix develop -i -L .#msrv --command cargo build ${{ matrix.build-args }}
->>>>>>> 0e15904b
 
   integration-tests:
     name: "Integration tests"
@@ -293,6 +185,14 @@
     steps:
       - name: Free Disk Space (Ubuntu)
         uses: jlumbroso/free-disk-space@v1.3.1
+        with:
+          tool-cache: true
+          android: true
+          dotnet: true
+          haskell: true
+          large-packages: true
+          docker-images: true
+          swap-storage: true
       - name: checkout
         uses: actions/checkout@v4
       - name: Install Nix
