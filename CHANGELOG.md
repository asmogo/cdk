# Changelog

<!-- All notable changes to this project will be documented in this file. -->
<!-- The format is based on [Keep a Changelog](https://keepachangelog.com/en/1.1.0/), -->
<!-- and this project adheres to [Semantic Versioning](https://semver.org/spec/v2.0.0.html). -->

## [Unreleased]

### Added
- cdk-common: New `Event` enum for payment event handling with `PaymentReceived` variant ([thesimplekid]).
- cdk-common: Added `payment_method` field to `MeltQuote` struct for tracking payment method type ([thesimplekid]).
- cdk-sql-common: Database migration to add `payment_method` column to melt_quote table for SQLite and PostgreSQL ([thesimplekid]).
- cdk-common: New `MintKVStoreDatabase` trait providing generic key-value storage functionality for mint databases ([thesimplekid]).
- cdk-common: Added `KVStoreTransaction` trait for transactional key-value operations with read, write, remove, and list capabilities ([thesimplekid]).
- cdk-common: Added validation functions for KV store namespace and key parameters with ASCII character and length restrictions ([thesimplekid]).
- cdk-common: Added comprehensive test module for KV store functionality with transaction and isolation testing ([thesimplekid]).
- cdk-sql-common: Database migration to add `kv_store` table for generic key-value storage in SQLite and PostgreSQL ([thesimplekid]).
- cdk-sql-common: Implementation of `MintKVStoreDatabase` trait for SQL-based databases with namespace support ([thesimplekid]).

### Changed
- cdk-common: Refactored `MintPayment` trait method `wait_any_incoming_payment` to `wait_payment_event` with event-driven architecture ([thesimplekid]).
- cdk-common: Updated `wait_payment_event` return type to stream `Event` enum instead of `WaitPaymentResponse` directly ([thesimplekid]).
- cdk: Updated mint payment handling to process payment events through new `Event` enum pattern ([thesimplekid]).
- cashu: Updated BOLT12 payment method specification from NUT-24 to NUT-25 ([thesimplekid]).
- cdk: Updated BOLT12 import references from nut24 to nut25 module ([thesimplekid]).

### Fixied
- cdk: Wallet melt track and use payment method from quote for BOLT11/BOLT12 routing ([thesimplekid]).

## [0.12.0](https://github.com/cashubtc/cdk/releases/tag/v0.12.0)

### Summary

Version 0.12.0 delivers end-to-end BOLT12 offers and payments, adds BIP‑353 address resolution for BOLT12 payments, and introduces cdk-ldk-node, an integrated Lightning backend that lets a single binary run both a Cashu mint and a Lightning node with full BOLT11 and BOLT12 support. It also adds a local, admin-focused web UI for cdk-ldk-node with dashboards for channels, invoices and offers, payments, and on-chain activity. On the data layer, the release expands storage with PostgreSQL via the new cdk-postgres crate and accelerates the shared SQL stack (cdk-sql-common) with statement caching and structured, namespaced/global migrations. Operationally, the mint now exposes explicit start and stop lifecycle methods, enabling graceful startup and shutdown of background services. Wallet keyset management has been clarified with renamed APIs that separate local storage from network fetches—making load_mint_keysets the primary entry point for token operations—and the MSRV is updated to 1.85.0.

### Added
- dev: Goose recipes for changelog and commit message generation with Just commands ([thesimplekid]).
- cashu: `KeySetInfos` type alias and `KeySetInfosMethods` trait for filtering keysets ([thesimplekid]).
- cdk: Mint lifecycle management with `start()` and `stop()` methods for graceful background service control ([thesimplekid]).
- cdk: Background task management for invoice payment monitoring with proper shutdown handling ([thesimplekid]).
- cashu: NUT-19 support in the wallet ([crodas]).
- cdk: SIG_ALL support for swap and melt operations ([thesimplekid]).
- cdk-sql-common: Add cache to SQL statements for better performance ([crodas]).
- cdk-integration-tests: New binary `start_fake_auth_mint` for testing fake mint with authentication ([thesimplekid]).
- cdk-integration-tests: New binary `start_fake_mint` for testing fake mint instances ([thesimplekid]).
- cdk-integration-tests: New binary `start_regtest_mints` for testing regtest mints ([thesimplekid]).
- cdk-integration-tests: Shared utilities module for common integration test functionality ([thesimplekid]).
- cdk-redb: Database migration to increment keyset counters by 1 for existing keysets with counter > 0 ([thesimplekid]).
- cdk-sql-common: Database migration to increment keyset counters by 1 for existing keysets with counter > 0 ([thesimplekid]).
- cdk-ldk-node: New Lightning backend implementation using LDK Node for improved Lightning Network functionality ([thesimplekid]).
<<<<<<< HEAD
- cdk-common: Added `start()` and `stop()` methods to `MintPayment` trait for payment processor lifecycle management ([thesimplekid]).
- cdk-mintd: Added LDK Node backend support with comprehensive configuration options ([thesimplekid]).
=======
- cdk-ldk-node: Local web management UI (dashboard, channels, invoices/offers, payments, on‑chain). Intended for localhost/admin use only; do not expose publicly ([thesimplekid]/[erik]).
- cdk-common: Added `start()` and `stop()` methods to `MintPayment` trait for payment processor lifecycle management ([thesimplekid]).
- cdk-mintd: Added LDK Node backend support with comprehensive configuration options ([thesimplekid]).
- cdk-postgres: Postgres Database for mint and wallet ([crodas]).
- cdk: BOLT12 mint quote WebSocket subscriptions (NUT-17) ([crodas]).
- cdk: Future streams for payments and minting proofs ([crodas]).
- cdk: Log-to-file support ([thesimplekid]).
- cdk(wallet): BIP-353 support ([thesimplekid]).
- security: Zeroize secrets on drop ([vnprc]).
>>>>>>> cfec30a3

### Changed
- cdk-common: Modified `Database::get_keyset_counter` trait method to return `u32` instead of `Option<u32>` for simpler keyset counter handling ([thesimplekid]).
- cdk: Refactored wallet keyset management methods for better clarity and separation of concerns ([thesimplekid]).
- cdk: Renamed `get_keyset_keys` to `fetch_keyset_keys` to indicate network operation ([thesimplekid]).
- cdk: Renamed `get_active_mint_keyset` to `fetch_active_keyset` for consistency ([thesimplekid]).
- cdk: Updated `get_active_mint_keysets` to `refresh_keysets` with improved keyset refresh logic ([thesimplekid]).
- cdk: Improved `load_mint_keysets` method to be the primary method for getting keysets for token operations ([thesimplekid]).
- cdk: Enhanced keyset management with better offline/online operation separation ([thesimplekid]).
- cdk: Updated method documentation to clarify storage vs network operations ([thesimplekid]).
- cdk: Refactored invoice payment monitoring to use centralized lifecycle management instead of manual task spawning ([thesimplekid]).
- cdk: Enhanced mint startup to initialize payment processors before starting background services ([thesimplekid]).
- cdk: Improved mint shutdown to gracefully stop payment processors alongside background services ([thesimplekid]).
- cdk-mintd: Updated to use new mint lifecycle methods for improved service management ([thesimplekid]).
- cdk-integration-tests: Updated test utilities to use new mint lifecycle management ([thesimplekid]).
- cdk: HTTP retry only on transport errors ([crodas]).
- cdk-lnbits: Migrate to LNBits v1 websocket API and remove pre-v1 code paths ([thesimplekid]).
- cdk-cln: Use millisatoshis (msats) for amounts ([thesimplekid]).
- cdk: NUT-20 support toggle in mint builder configuration ([thesimplekid]).
- cashu/cdk: New secret derivation per updated spec ([lollerfirst]).
- cdk-sqlite: Introduce `cdk-sql-common` crate for shared SQL storage codebase ([crodas]).
- cdk-sqlite: Rename `still_active` to `stale` for better clarity ([crodas]).
- cdk-integration-tests: Refactored regtest setup to use Rust binaries instead of shell scripts ([thesimplekid]).
- cdk-integration-tests: Improved environment variable handling for test configurations ([thesimplekid]).
- cdk-integration-tests: Enhanced CLN client connection with retry logic ([thesimplekid]).
- cdk-integration-tests: Updated integration tests to use proper temp directory management ([thesimplekid]).
- cdk-integration-tests: Simplified regtest shell scripts to use new binaries ([thesimplekid]).
- crates/cdk-mintd: Moved mintd library functions to separate module for better organization and testability ([thesimplekid]).
- dev/docker: Switch base image to Debian Trixie ([thesimplekid]).
- Updated MSRV to 1.85.0 ([thesimplekid]).
- dev: Simplified Nix flake configuration by removing specific dependency version constraints from MSRV shell hook ([thesimplekid]).

### Fixed
- cashu: Fixed CurrencyUnit custom units preserving original case instead of being converted to uppercase ([thesimplekid]).
- cdk: Fix P2PK spending-condition validation and requirements ([thesimplekid]).
- cdk: Fixed BOLT12 missing payments notifications ([crodas]).
- cdk-axum/mint: Fix BOLT12 WebSocket behavior on mint ([thesimplekid]).
- cdk-lnbits: Fix payment check and unit handling ([thesimplekid]).
- cdk-sqlite: Fix `get_mint_quote_by_request_lookup_id` function synchronization ([crodas]).
- cdk-sqlite: Reduce mmap_size to 5 MiB to avoid resource issues ([thesimplekid]).
- cdk: Remove unwrap in startup checks ([thesimplekid]).
- cdk: Allow paid and issued BOLT12 quotes to settle internally ([gudnuf]).
- cdk: Include change in melt quote state updates ([thesimplekid]).
- cdk-mintd/axum: Pass auth config from mintd through to axum correctly ([thesimplekid]).

### Migration
- cdk-sql-common: Improve migrations with namespaced and global migrations support ([crodas]).


## [0.11.0](https://github.com/cashubtc/cdk/releases/tag/v0.11.0)

### Summary

Version 0.11.0 brings significant architectural changes to enhance database reliability and performance. The major changes include:

1. **Database Engine Change**: Replaced `sqlx` with `rusqlite` as the SQLite database driver and removed support for `redb`. This change provides better performance and reliability for database operations.

2. **Transaction Management**: Introduced robust database transaction support that encapsulates all database changes. The new Transaction trait implements a rollback operation on Drop unless explicitly committed, ensuring data integrity.

3. **Race Condition Prevention**: Added READ-and-lock operations to securely read and lock records from the database for exclusive access, preventing race conditions in concurrent operations.

### ⚠️ Important Migration Note for redb Users
If you are currently running a mint with redb, you must migrate to SQLite before upgrading to v0.11. Follow these steps:

1. Stop your current mint
2. Back up your database
3. Use the migration script available at: https://github.com/cashubtc/cdk/blob/main/misc/convert_redb_to_sqlite.sh
4. Update your config file to target the SQLite database engine
5. Start your mint with v0.11


### Added
- cdk-lnbits: Support lnbits v1 and pre-v1 [PR](https://github.com/cashubtc/cdk/pull/802) ([thesimplekid]).
- Support for Keyset v2 [PR](https://github.com/cashubtc/cdk/pull/702) ([lollerfirst]).
- Add option to limit the token size of a send [PR](https://github.com/cashubtc/cdk/pull/855) ([davidcaseria]).
- Database transaction support [PR](https://github.com/cashubtc/cdk/pull/826) ([crodas]).
- Support for multsig refund [PR](https://github.com/cashubtc/cdk/pull/860) ([thesimplekid]).
- Convert unit helper fn [PR](https://github.com/cashubtc/cdk/pull/856) ([davidcaseria]).

### Changed
- cdk-sqlite: remove sqlx in favor of rusqlite ([crodas]).
- cdk-lnd: use custom tonic gRPC instead of fedimint-tonic-grpc [PR](https://github.com/cashubtc/cdk/pull/831) ([thesimplekid]).
- cdk-cln: remove the us of mutex on cln client [PR](https://github.com/cashubtc/cdk/pull/832) ([thesimplekid]).

### Fixed
- mint start up check was not checking unpaid quotes [PR](https://github.com/cashubtc/cdk/pull/844) ([gudnuf]).
- Naming of blinded_message column on blind_signatures was y [PR](https://github.com/cashubtc/cdk/pull/845) ([thesimplekid]).
- cdk-cli: Create wallets for non sat units if supported [PR](https://github.com/cashubtc/cdk/pull/841) ([thesimplekid]).

### Removed
- cdk-redb support for the mint [PR](https://github.com/cashubtc/cdk/pull/787) ([thesimplekid]).
- cdk-sqlite remove unused melt_request table [PR](https://github.com/cashubtc/cdk/pull/819) ([crodas])


## [0.10.1](https://github.com/cashubtc/cdk/releases/tag/v0.10.1)
### Fix
- Set mint version when mint rpc is enabled [PR](https://github.com/cashubtc/cdk/pull/803) ([thesimplekid]).
- `cdk-signatory` is optional for wallet [PR](https://github.com/cashubtc/cdk/pull/815) ([thesimplekid]).

## [0.10.0](https://github.com/cashubtc/cdk/releases/tag/v0.10.0)
### Added
- SignatoryManager service [PR](https://github.com/cashubtc/cdk/pull/509) ([crodas]).
- Mint URL flag option [PR](https://github.com/cashubtc/cdk/pull/765) ([thesimplekid]).
- Export NUT-06 supported settings field [PR](https://github.com/cashubtc/cdk/pull/764) ([davidcaseria]).
- Docker build workflow for arm64 images [PR](https://github.com/cashubtc/cdk/pull/770) ([asmo]).

### Changed
- cdk-redb: Removed mint storage functionality to be wallet-only ([thesimplekid]).
- Updated Nix flake to 25.05 and removed Nix cache [PR](https://github.com/cashubtc/cdk/pull/769) ([thesimplekid]).
- Updated dependencies [PR](https://github.com/cashubtc/cdk/pull/761) ([thesimplekid]).
- Refactored NUT-04 and NUT-05 [PR](https://github.com/cashubtc/cdk/pull/749) ([thesimplekid]).
- Updated Nix flake to 25.05 and removed Nix cache [PR](https://github.com/cashubtc/cdk/pull/769) ([thesimplekid]).

## [0.9.3](https://github.com/cashubtc/cdk/releases/tag/v0.9.3)
### Changed
- Melt will perform swap before attempting to melt if exact amount is not available [PR](https://github.com/cashubtc/cdk/pull/793) ([crodas]).

### Fixed
- Handle old nut15 format to keep compatibility with older nutshell version [PR](https://github.com/cashubtc/cdk/pull/794) ([thesimplekid]).

## [0.9.2](https://github.com/cashubtc/cdk/releases/tag/v0.9.2)
### Added
- HTLC from hash support [PR](https://github.com/cashubtc/cdk/pull/753) ([thesimplekid]).
- Optional transport and NUT-10 secret on payment request [PR](https://github.com/cashubtc/cdk/pull/744) ([thesimplekid]).
- Multi-part payments support in cdk-cli [PR](https://github.com/cashubtc/cdk/pull/743) ([thesimplekid]).

### Changed
- Refactored Lightning module to use common types [PR](https://github.com/cashubtc/cdk/pull/751) ([thesimplekid]).
- Updated LND to support mission control and improved requery behavior [PR](https://github.com/cashubtc/cdk/pull/746) ([lollerfirst]).

### Fixed
- NUT-18 payment request encoding/decoding [PR](https://github.com/cashubtc/cdk/pull/758) ([thesimplekid]).
- Mint URL trailing slash handling [PR](https://github.com/cashubtc/cdk/pull/757) ([thesimplekid]).
- Get spendable to return witness [PR](https://github.com/cashubtc/cdk/pull/756) ([thesimplekid]).
- Melt start up check [PR](https://github.com/cashubtc/cdk/pull/745) ([thesimplekid]).
- Race conditions with proof state updates ([crodas]).

## [0.9.1](https://github.com/cashubtc/cdk/releases/tag/v0.9.1)
### Fixed
- Remove URLs in gRPC management interface ([thesimplekid]).
- Only count signatures from unique pubkeys ([thesimplekid]).
- Race conditions with proof state updates ([crodas]).
- Debug print of Info struct ([thesimplekid]).
- Correct mnemonic hashing in Debug implementation ([thesimplekid]).

### Changed
- Updated lnbits-rs to 0.5.0 ([Darrell]).
- Update stable Rust to 1.86.0 ([thesimplekid]).
- Added CORS headers in responses [PR](https://github.com/cashubtc/cdk/pull/719) ([lollerfirst]).
- Mint should not enforce expiry ([thesimplekid]).
- Ensure unique proofs when calculating token value ([thesimplekid]).

## [0.9.0](https://github.com/cashubtc/cdk/releases/tag/v0.9.0)
### Added
- Amountless invoices [NUT](https://github.com/cashubtc/nuts/pull/173) [PR](https://github.com/cashubtc/cdk/pull/497) ([thesimplekid]).
- `create_time`, `paid_time` to mint and melt quotes [PR](https://github.com/cashubtc/cdk/pull/708) ([thesimplekid]).
- cdk-mint-rpc: Added get mint and melt quotes ttl [PR](https://github.com/cashubtc/cdk/pull/716) ([thesimplekid]).

### Changed
- cashu: Move wallet mod to cdk-common ([thesimplekid]).
- Export Mint DB Traits [PR](https://github.com/cashubtc/cdk/pull/710) ([davidcaseria]).
- Move Mint and Melt quote to `cdk` commit from `cashu` [PR](https://github.com/cashubtc/cdk/pull/665) ([thesimplekid]).

### Fixed
- Creation of memory sqlite db [PR](https://github.com/cashubtc/cdk/pull/707) ([crodas]).
- cdk-cli: Ensure auth wallet is created before attempting to mint pending [PR](https://github.com/cashubtc/cdk/pull/704) ([thesimplekid]).
- cdk-mint-rpc: Adding mint urls was not updating correctly [PR](https://github.com/cashubtc/cdk/pull/716) ([thesimplekid]).
- cdk-mint-rpc: Fixed setting long description [PR](https://github.com/cashubtc/cdk/pull/716) ([thesimplekid]).


## [v0.8.1](https://github.com/cashubtc/cdk/releases/tag/v0.8.1)
### Fixed
- cashu: Handle url with paths [PR](https://github.com/cashubtc/cdk/pull/678) ([benthecarman]).

### Changed
- cdk: Export `MintKeySetInfo` [PR](https://github.com/cashubtc/cdk/pull/673) ([davidcaseria]).

## [v0.8.0](https://github.com/cashubtc/cdk/releases/tag/v0.8.0)
### Fixed
- cdk: Proof matches conditions was not matching payment conditions correctly ([thesimplekid]).
- cdk: Updating mint_url would remove proofs when we want to keep them ([ok300]).
- Wallet: Fix ability to receive cashu tokens that include DLEQ proofs ([ok300]).
- cdk-sqlite: Wallet was not storing dleq proofs ([thesimplekid]).

### Changed
- Updated MSRV to 1.75.0 ([thesimplekid]).
- cdk-sqlite: Do not use `UPDATE OR REPLACE` ([crodas]).
- cdk: Refactor keyset init ([lollerfirst]).
- Feature-gated lightning backends (CLN, LND, LNbits, FakeWallet) for selective compilation ([thesimplekid]).
- cdk-sqlite: Update sqlx to 0.7.4 ([benthecarman]).
- Unifies and optimizes the proof selection algorithm to use Wallet::select_proofs ([davidcaseria]).
- Wallet::send now requires a PreparedSend ([davidcaseria]).
- WalletDatabase proof state update functions have been consolidated into update_proofs_state ([davidcaseria]).
- Moved `MintQuote` and `MeltQuote` from `cashu` to `cdk-common` ([thesimplekid]).

### Added
- Added redb feature to mintd in order to meet MSRV target ([thesimplekid]).
- cdk-sqlite: In memory sqlite database ([crodas]).
- Add `tos_url` to `MintInfo` ([nodlAndHodl]).
- cdk: Add tos_url setter to `MintBuilder` ([thesimplekid]).
- Added optional "request" and "unit" fields to MeltQuoteBolt11Response [NUT Change](https://github.com/cashubtc/nuts/pull/235) ([thesimplekid]).
- Added optional "amount" and "unit" fields to MintQuoteBolt11Response [NUT Change](https://github.com/cashubtc/nuts/pull/235) ([thesimplekid]).
- Compile-time error when no lightning backend features are enabled ([thesimplekid]).
- Add support for sqlcipher ([benthecarman]).
- Payment processor ([thesimplekid]).
- Payment request builder ([thesimplekid]).
- Sends should be initiated by calling Wallet::prepare_send ([davidcaseria]).
- A SendOptions struct controls optional functionality for sends ([davidcaseria]).
- Allow Amount splitting to target a fee rate amount ([davidcaseria]).
- Utility functions for Proofs ([davidcaseria]).
- Utility functions for SendKind ([davidcaseria]).
- Completed checked arithmetic operations for Amount (i.e., checked_mul and checked_div) ([davidcaseria]).

### Removed
- Remove support for Memory Database in cdk ([crodas]).
- Remove `AmountStr` ([crodas]).
- Remove `get_nostr_last_checked` from `WalletDatabase` ([thesimplekid]).
- Remove `add_nostr_last_checked` from `WalletDatabase` ([thesimplekid]).

## [cdk-mintd:v0.7.4](https://github.com/cashubtc/cdk/releases/tag/cdk-mintd-v0.7.4)
### Changed
- cdk-mintd: Update to cdk v0.7.2 ([thesimplekid]).

## [cdk:v0.7.2](https://github.com/cashubtc/cdk/releases/tag/cdk-v0.7.2)
### Fixed
- cdk: Ordering of swap verification checks ([thesimplekid]).

## [cdk-mintd-v0.7.2](https://github.com/cashubtc/cdk/releases/tag/cdk-mintd-v0.7.2)
### Fixed
- cdk-mintd: Fixed mint and melt error on mint initialized with RPC interface disabled ([ok300]).


## [v0.7.1](https://github.com/cashubtc/cdk/releases/tag/v0.7.1)
### Changed
- cdk: Debug print of `Id` is hex ([thesimplekid]).
- cdk: Debug print of mint secret is the hash ([thesimplekid]).
- cdk: Use check_incoming payment on attempted mint or check mint quote ([thesimplekid]).
- cdk-cln: Use `call_typed` for cln rpc calls ([daywalker90]).

### Added
- cdk: Mint builder add ability to set custom derivation paths ([thesimplekid]).

### Fixed
- cdk-cln: Return error on stream error ([thesimplekid]).


## [v0.7.0](https://github.com/cashubtc/cdk/releases/tag/v0.7.0)
### Changed
- Moved db traits to `cdk-common` ([crodas]).
- Moved other common types to `cdk-common` ([crodas]).
- `Wallet::mint` returns the minted `Proofs` and not just the amount ([davidcaseria]).

### Added
- `Token::to_raw_bytes` serializes generic token to raw bytes ([lollerfirst]).
- `Token::try_from` for `Vec<u8>` constructs a generic token from raw bytes ([lollerfirst]).
- `TokenV4::to_raw_bytes()` serializes a TokenV4 to raw bytes following the spec ([lollerfirst]).
- `Wallet::receive_raw` which receives raw binary tokens ([lollerfirst]).
- cdk-mint-rpc: Mint management gRPC client and server ([thesimplekid]).
- cdk-common: cdk specific types and traits ([crodas]).
- cashu: Core types and functions defined in NUTs ([crodas]).

### Fixed
- Multimint unit check when wallet receiving token ([thesimplekid]).
- Mint start up with most recent keyset after a rotation ([thesimplekid]).


## [cdk-v0.6.1, cdk-mintd-v0.6.2](https://github.com/cashubtc/cdk/releases/tag/cdk-mintd-v0.6.1)
### Fixed
- cdk: Missing check on mint that outputs equals the quote amount ([thesimplekid]).
- cdk: Reset mint quote status if in state that cannot continue ([thesimplekid]).

## [v0.6.1](https://github.com/cashubtc/cdk/releases/tag/cdk-v0.6.1)
### Added
- cdk-mintd: Get work-dir from env var ([thesimplekid]).

## [v0.6.0](https://github.com/cashubtc/cdk/releases/tag/v0.6.0)
### Changed
- cdk: Enforce `quote_id` to uuid type in mint ([tdelabro]).
- cdk: Refactor wallet mint connector ([ok300]).

### Added
- cdk: `NUT19` Settings in `NUT06` info ([thesimplekid]).
- cdk: `NUT17` Websocket support for wallet ([crodas]).
- cdk-axum: Redis cache backend ([crodas]).
- cdk-mints: Get mint settings from env vars ([thesimplekid]).
- cdk-axum: HTTP compression support ([ok300]).

### Fixed
- cdk-sqlite: Keyset counter was overwritten when keyset was fetched from mint ([thesimplekid]).
- cdk-cli: On `mint` use `unit` from cli args ([thesimplekid]).
- cdk-cli: On `restore` create `wallet` if it does not exist ([thesimplekid]).
- cdk: Signaling support for optional nuts ([thesimplekid]).
- cdk-phd: Check payment has valid uuid ([thesimplekid]).

## [v0.5.0](https://github.com/cashubtc/cdk/releases/tag/v0.5.0)
### Changed
- cdk: Bump `bitcoin` to `0.32.2` ([prusnak]).
- cdk: Bump `lightning-invoice` to `0.32.2` ([prusnak]).
- cdk: Bump `lightning` to `0.0.124` ([prusnak]).
- cdk: `PaymentMethod` as a `non_exhaustive` enum ([thesimplekid]).
- cdk: `CurrencyUnit` as a `non_exhaustive` enum ([thesimplekid]).
- cdk: Enforce token is single mint ([thesimplekid]).
- cdk: Mint will return change for over paid melt even over fee reserve ([davidcaseria]).
- cdk: Refactor ln_backeds to be on the `cdk::Mint` and not with axum ([thesimplekid]).
- cdk: Change is returned in the check quote response ([thesimplekid]).
- cdk: Move unit conversion util fn to amount module ([davidcaseria]).
- cdk: Remove spent proofs from db when check state is called ([mubarak23]).
- cdk: Use `MintUrl` directly in wallet client ([ok300]).
- cdk-cli: Change cdk-cli pay command to melt ([mubarak23]).
- cdk: Rename `Wallet::get_proofs` to `Wallet::get_unspent_proofs` ([ok300]).
- cdk: `Id` to `u32` changed from `TryFrom` to `From` ([vnprc]).


### Added
- cdk: Added description to `MintQuoteBolt11Request` ([lollerfirst]).
- cdk(wallet): Added description to `mint_quote` ([lollerfirst]).
- cdk: Add `amount` and `fee_paid` to `Melted` ([davidcaseria]).
- cdk: Add `from_proofs` on `Melted` ([davidcaseria]).
- cdk: Add unit on `PaymentResponse` ([thesimplekid]).
- cdk: Add description for mint quote ([lollerfirst]).
- cdk-axum: Add cache to some endpoints ([lollerfirst]).
- cdk: Add Proofs trait ([ok300]).
- cdk: Wallet verifies keyset id when first fetching keys ([thesimplekid]).
- cdk-mintd: Add swagger docs ([ok300]).
- cdk: NUT18 payment request support ([thesimplekid]).
- cdk: Add `Wallet::get_proofs_with` ([ok300]).
- cdk: Mint NUT-17 Websocket support ([crodas]).

### Removed
- cdk: Remove `MintMeltSettings` since it is no longer used ([lollerfirst]).
- cdk: `PaymentMethod::Custom` ([thesimplekid]).
- cdk: Remove deprecated `MeltBolt11Response` ([thesimplekid]).

### Fixed
- cdk: Check of inputs to include fee ([thesimplekid]).
- cdk: Make unit mandatory in tokenv4 ([ok300]).




## [v0.4.0](https://github.com/cashubtc/cdk/releases/tag/v0.4.0)
### Changed
- cdk: Reduce MSRV to 1.63.0 ([thesimplekid]).
- cdk-axum: Reduce MSRV to 1.63.0 ([thesimplekid]).
- cdk-strike: Reduce MSRV to 1.63.0 ([thesimplekid]).
- cdk-lnbits: Reduce MSRV to 1.63.0 ([thesimplekid]).
- cdk-phoenixd: Reduce MSRV to 1.63.0 ([thesimplekid]).
- cdk-fake-wallet: Reduce MSRV to 1.63.0 ([thesimplekid]).
- cdk-cln: Reduce MSRV to 1.63.0 ([thesimplekid]).
- cdk-sqlite: Reduce MSRV to 1.66.0 ([thesimplekid]).
- cdk-redb: Reduce MSRV to 1.66.0 ([thesimplekid]).
- cdk: Format url base lowercase ([callebtc]).
- cdk: Use CDK error type instead of mint and wallet specific ([thesimplekid]).
- cdk-cli: Tokenv4 error print diagnostic notation ([ok300]).
- cdk-redb: Remove use of mutex ([thesimplekid]).

### Added
- cdk: Multiple error types ([thesimplekid]).

### Fixed
- cdk(mint): Use checked addition on amount to ensure there is no overflow ([thesimplekid]).

### Removed
- cdk(wallet): Removed CDK wallet error ([thesimplekid]).
- cdk(mint): Removed CDK mint error ([thesimplekid]).


## [v0.3.0](https://github.com/cashubtc/cdk/releases/tag/v0.3.0)
### Changed
- cdk(wallet): `fn send` returns `Token` so the user can use the struct of convert it to a v3 or v4 string ([thesimplekid]).
- cdk(wallet): Publicly export `MultiMintWallet` ([thesimplekid]).
- cdk(cdk-database/mint): Get `pending` and `spent` `proofs` by `ys` or `secrets` instead of a single proofs ([thesimplekid]).
- cdk(cdk-database/mint): Change `add_blind_signature` to `add_blind_signatures` ([thesimplekid]).
- cdk(cdk-database/mint): Rename `add_active_keyset` to `set_active_keyset` ([thesimplekid]).
- cdk(cdk-database/wallet): Change `get_proofs` to return `Vec<ProofInfo>` instead of `Option<Vec<ProofInfo>>` ([thesimplekid]).
- cdk-cli: Receive will add wallet when receiving if mint is unknown ([thesimplekid]).
- cdk(cdk-database/mint): Rename `get_blinded_signatures` to `get_blind_signatures` ([thesimplekid]).
- cdk(cdk-database/mint): Rename `get_blinded_signatures_for_keyset` to `get_blind_signatures_for_keyset` ([thesimplekid]).
- cdk(mint): Typo rename `total_redeame` to `total_redeemed` ([vnprc]).
- cdk(mint): Refactored `MintKeySet::generate_from_xpriv` and `MintKeySet::generate_from_seed` methods to accept max_order, currency_unit, and derivation_path parameters directly ([vnprc]).
- cdk(wallet): Return WalletKey for UnknownWallet error ([davidcaseria]).
- cdk(cdk-lightning): `CreateInvoiceResponse` added expiry time to better support backends where it cannot be set ([thesimplekid]).
- cdk(cdk-lightning): Use `Amount` type instead of `u64` ([thesimplekid]).
- cdk(cdk-lightning): `CreateInvoice` requires unit argument ([thesimplekid]).
- cdk(cdk/multi_mint_wallet): `get_balances` returns a `BTreeMap` instead of `HashMap` ([thesimplekid]).

### Added
- cdk(NUT-11): Add `Copy` on `SigFlag` ([thesimplekid]).
- cdk(wallet): Add `fn send_proofs` that marks proofs as `reserved` and creates token ([thesimplekid]).
- cdk(wallet): Add `fn melt_proofs` that uses specific proofs for `melt` instead of selecting ([thesimplekid]).
- cdk-cli(receive): Add support for signing keys to be nostr nsec encoded ([thesimplekid]).
- cdk-fake-wallet: Add Fake wallet for testing ([thesimplekid]).
- cdk(cdk-database/mint): Add `add_proofs`, `get_proofs_by_ys`, `get_proofs_states`, and `update_proofs_states` ([thesimplekid]).
- cdk(cdk-database/mint): Add `get_blinded_signatures_for_keyset` to get all blind signatures for a `keyset_id` ([thesimplekid]).
- cdk(mint): Add `total_issued` and `total_redeamed` ([thesimplekid]).
- cdk(cdk-database/mint) Add `get_proofs_by_keyset_id` ([thesimplekid]).
- cdk(wallet/mint): Add `mint_icon_url` ([cjbeery24]).
- cdk: Add `MintUrl` that sanitizes mint url by removing trailing `/` ([cjbeery24]).
- cdk(cdk-database/mint): Add `update_proofs` that both adds new `ProofInfo`s to the db and deletes ([davidcaseria]).
- cdk(cdk-database/mint): Add `set_pending_proofs`, `reserve_proofs`, and `set_unspent_proofs` ([davidcaseria]).


### Fixed
- cdk(mint): `SIG_ALL` is not allowed in `melt` ([thesimplekid]).
- cdk(mint): On `swap` verify correct number of sigs on outputs when `SigAll` ([thesimplekid]).
- cdk(mint): Use amount in payment_quote response from ln backend ([thesimplekid]).
- cdk(mint): Create new keysets for added supported units ([thesimplekid]).
- cdk(mint): If there is an error in swap proofs should be reset to unspent ([thesimplekid]).

### Removed
- cdk(wallet): Remove unused argument `SplitTarget` on `melt` ([thesimplekid]).
- cdk(cdk-database/mint): Remove `get_spent_proofs`, `get_spent_proofs_by_ys`,`get_pending_proofs`, `get_pending_proofs_by_ys`, and `remove_pending_proofs` ([thesimplekid]).
- cdk: Remove `UncheckedUrl` in favor of `MintUrl` ([cjbeery24]).
- cdk(cdk-database/mint): Remove `set_proof_state`, `remove_proofs` and `add_proofs` ([davidcaseria]).

## [v0.2.0](https://github.com/cashubtc/cdk/releases/tag/v0.2.0)
### Summary
This release introduces TokenV4, which uses CBOR encoding as the default token format. It also includes fee support for both wallet and mint operations.

When sending, the sender can choose to include the necessary fee to ensure that the receiver can redeem the full sent amount. If this is not done, the receiver will be responsible for the fee.

Additionally, this release introduces a Mint binary cdk-mintd that uses the cdk-axum crate as a web server to create a full Cashu mint. When paired with a Lightning backend, currently implemented as Core Lightning, it is included in this release as cdk-cln.

### Changed
- cdk(wallet): `wallet:receive` will not claim `proofs` from a mint other than the wallet's mint ([thesimplekid]).
- cdk(NUT00): `Token` is changed from a `struct` to `enum` of either `TokenV4` or `Tokenv3` ([thesimplekid]).
- cdk(NUT00): Rename `MintProofs` to `TokenV3Token` ([thesimplekid]).
- cdk(wallet): Additional arguments in `send` `send_kind` and `include_fees` for control of how to handle fees in a send ([thesimplekid]).
- cdk(wallet): Additional arguments in `create_swap` `include_fees` for control of if fees to redeem the send proofs are included in send amount ([thesimplekid]).

### Added
- cdk: TokenV4 CBOR ([davidcaseria]/[thesimplekid]).
- cdk(wallet): `wallet::receive_proof` functions to claim specific proofs instead of encoded token ([thesimplekid]).
- cdk-cli: Flag on `send` to print v3 token, default is v4 ([thesimplekid]).
- cdk: `MintLightning` trait ([thesimplekid]).
- cdk-mintd: Mint binary ([thesimplekid]).
- cdk-cln: cln backend for mint ([thesimplekid]).
- cdk-axum: Mint axum server ([thesimplekid]).
- cdk: NUT06 `MintInfo` and `NUTs` builder ([thesimplekid]).
- cdk: NUT00 `PreMintSecret` added Keyset id ([thesimplekid]).
- cdk: NUT02 Support fees ([thesimplekid]).

### Fixed
- cdk: NUT06 deserialize `MintInfo` ([thesimplekid]).


## [v0.1.1](https://github.com/cashubtc/cdk/releases/tag/v0.1.1)
### Changed
- cdk(wallet): `wallet::total_pending_balance` does not include reserved proofs ([thesimplekid]).

### Added
- cdk(wallet): Added get reserved proofs ([thesimplekid]).

<!-- Contributors -->
[thesimplekid]: https://github.com/thesimplekid
[davidcaseria]: https://github.com/davidcaseria
[vnprc]: https://github.com/vnprc
[cjbeery24]: https://github.com/cjbeery24
[callebtc]: https://github.com/callebtc
[ok300]: https://github.com/ok300
[lollerfirst]: https://github.com/lollerfirst
[prusnak]: https://github.com/prusnak
[mubarak23]: https://github.com/mubarak23
[crodas]: https://github.com/crodas
[tdelabro]: https://github.com/tdelabro
[daywalker90]: https://github.com/daywalker90
[nodlAndHodl]: https://github.com/nodlAndHodl
[benthecarman]: https://github.com/benthecarman
[Darrell]: https://github.com/Darrellbor
[asmo]: https://github.com/asmogo
[gudnuf]: https://github.com/gudnuf
[codingpeanut157]: https://github.com/codingpeanut157
[erik]: https://github.com/swedishfrenchpress<|MERGE_RESOLUTION|>--- conflicted
+++ resolved
@@ -48,10 +48,6 @@
 - cdk-redb: Database migration to increment keyset counters by 1 for existing keysets with counter > 0 ([thesimplekid]).
 - cdk-sql-common: Database migration to increment keyset counters by 1 for existing keysets with counter > 0 ([thesimplekid]).
 - cdk-ldk-node: New Lightning backend implementation using LDK Node for improved Lightning Network functionality ([thesimplekid]).
-<<<<<<< HEAD
-- cdk-common: Added `start()` and `stop()` methods to `MintPayment` trait for payment processor lifecycle management ([thesimplekid]).
-- cdk-mintd: Added LDK Node backend support with comprehensive configuration options ([thesimplekid]).
-=======
 - cdk-ldk-node: Local web management UI (dashboard, channels, invoices/offers, payments, on‑chain). Intended for localhost/admin use only; do not expose publicly ([thesimplekid]/[erik]).
 - cdk-common: Added `start()` and `stop()` methods to `MintPayment` trait for payment processor lifecycle management ([thesimplekid]).
 - cdk-mintd: Added LDK Node backend support with comprehensive configuration options ([thesimplekid]).
@@ -61,7 +57,6 @@
 - cdk: Log-to-file support ([thesimplekid]).
 - cdk(wallet): BIP-353 support ([thesimplekid]).
 - security: Zeroize secrets on drop ([vnprc]).
->>>>>>> cfec30a3
 
 ### Changed
 - cdk-common: Modified `Database::get_keyset_counter` trait method to return `u32` instead of `Option<u32>` for simpler keyset counter handling ([thesimplekid]).
