[workspace]
members = [
    "crates/*",
]
resolver = "2"

[workspace.lints.rust]
unsafe_code = "forbid"
unreachable_pub = "warn"
missing_debug_implementations = "warn"
large_enum_variant = "warn"

[workspace.lints.clippy]
pedantic = "warn"
unwrap_used = "warn"
clone_on_ref_ptr = "warn"
missing_errors_doc = "warn"
missing_panics_doc = "warn"
missing_safety_doc = "warn"
nursery = "warn"
redundant_else = "warn"
redundant_closure_for_method_calls = "warn"
unneeded_field_pattern = "warn"
use_debug = "warn"

[workspace.lints.rustdoc]
missing_docs = "warn"
bare_urls = "warn"

[workspace.package]
edition = "2021"
rust-version = "1.85.0"
license = "MIT"
homepage = "https://github.com/cashubtc/cdk"
repository = "https://github.com/cashubtc/cdk.git"
version = "0.11.0"
readme = "README.md"

[workspace.dependencies]
anyhow = "1"
async-trait = "0.1"
axum = { version = "0.8.1", features = ["ws"] }
bitcoin = { version = "0.32.2", features = ["base64", "serde", "rand", "rand-std"] }
bip39 = { version = "2.0", features = ["rand"] }
jsonwebtoken = "9.2.0"
cashu = { path = "./crates/cashu", version = "=0.11.0" }
cdk = { path = "./crates/cdk", default-features = false, version = "=0.11.0" }
cdk-common = { path = "./crates/cdk-common", default-features = false, version = "=0.11.0" }
cdk-axum = { path = "./crates/cdk-axum", default-features = false, version = "=0.11.0" }
cdk-cln = { path = "./crates/cdk-cln", version = "=0.11.0" }
cdk-lnbits = { path = "./crates/cdk-lnbits", version = "=0.11.0" }
cdk-lnd = { path = "./crates/cdk-lnd", version = "=0.11.0" }
cdk-fake-wallet = { path = "./crates/cdk-fake-wallet", version = "=0.11.0" }
cdk-payment-processor = { path = "./crates/cdk-payment-processor", default-features = true, version = "=0.11.0" }
cdk-mint-rpc = { path = "./crates/cdk-mint-rpc", version = "=0.11.0" }
cdk-redb = { path = "./crates/cdk-redb", default-features = true, version = "=0.11.0" }
cdk-sql-common = { path = "./crates/cdk-sql-common", default-features = true, version = "=0.11.0" }
cdk-sqlite = { path = "./crates/cdk-sqlite", default-features = true, version = "=0.11.0" }
cdk-postgres = { path = "./crates/cdk-postgres", default-features = true, version = "=0.11.0" }
cdk-signatory = { path = "./crates/cdk-signatory", version = "=0.11.0", default-features = false }
cdk-mintd = { path = "./crates/cdk-mintd", version = "=0.11.0", default-features = false }
cdk-prometheus = { path = "./crates/cdk-prometheus", version = "=0.11.0", default-features = false }
clap = { version = "4.5.31", features = ["derive"] }
ciborium = { version = "0.2.2", default-features = false, features = ["std"] }
cbor-diag = "0.1.12"
futures = { version = "0.3.28", default-features = false, features = ["async-await"] }
lightning-invoice = { version = "0.33.0", features = ["serde", "std"] }
lightning = { version = "0.1.2", default-features = false, features = ["std"]}
serde = { version = "1", features = ["derive"] }
serde_json = "1"
thiserror = { version = "2" }
tokio = { version = "1", default-features = false, features = ["rt", "macros", "test-util", "sync"] }
tokio-util = { version = "0.7.11", default-features = false }
tower-http = { version = "0.6.1", features = ["compression-full", "decompression-full", "cors", "trace"] }
tokio-tungstenite = { version = "0.26.0", default-features = false }
tokio-stream = "0.1.15"
tracing = { version = "0.1", default-features = false, features = ["attributes", "log"] }
tracing-subscriber = { version = "0.3.18", features = ["env-filter"] }
tracing-appender = "0.2"
url = "2.3"
uuid = { version = "1.17", features = ["v4", "serde"] }
utoipa = { version = "5.3.1", features = [
    "preserve_order",
    "preserve_path_order",
]}
serde_with = "3"
reqwest = { version = "0.12", default-features = false, features = [
    "json",
    "rustls-tls",
    "rustls-tls-native-roots",
    "socks",
    "zstd",
    "brotli",
    "gzip",
    "deflate",
]}
once_cell = "1.20.2"
instant = { version = "0.1", default-features = false }
rand = "0.9.1"
regex = "1"
home = "0.5.5"
tonic = { version = "0.13.1", features = ["tls-ring", "codegen", "prost", "transport"], default-features = false }
prost = "0.13.1"
tonic-build = "0.13.1"
strum = "0.27.1"
strum_macros = "0.27.1"
<<<<<<< HEAD
rustls = { version = "0.23.28", default-features = false, features = ["ring"] }
prometheus = { version = "0.13.4", features = ["process"], default-features = false }

=======
rustls = { version = "0.23.27", default-features = false, features = ["ring"] }
>>>>>>> 5c5075af



[workspace.metadata]
authors = ["CDK Developers"]
description = "Cashu Development Kit"
readme = "README.md"
repository = "https://github.com/cashubtc/cdk"
license-file = "LICENSE"
keywords = ["bitcoin", "e-cash", "cashu"]

[profile.ci]
inherits = "dev"
incremental = false
lto = "off"

[workspace.metadata.crane]
name = "cdk-workspace"<|MERGE_RESOLUTION|>--- conflicted
+++ resolved
@@ -104,13 +104,9 @@
 tonic-build = "0.13.1"
 strum = "0.27.1"
 strum_macros = "0.27.1"
-<<<<<<< HEAD
-rustls = { version = "0.23.28", default-features = false, features = ["ring"] }
+rustls = { version = "0.23.27", default-features = false, features = ["ring"] }
 prometheus = { version = "0.13.4", features = ["process"], default-features = false }
 
-=======
-rustls = { version = "0.23.27", default-features = false, features = ["ring"] }
->>>>>>> 5c5075af
 
 
 
