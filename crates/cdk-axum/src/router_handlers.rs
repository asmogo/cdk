--- conflicted
+++ resolved
@@ -141,15 +141,6 @@
 }
 
 post_cache_wrapper!(post_swap, SwapRequest, SwapResponse);
-<<<<<<< HEAD
-=======
-post_cache_wrapper!(post_mint_bolt11, MintRequest<QuoteId>, MintResponse);
-post_cache_wrapper_with_prefer!(
-    post_melt_bolt11,
-    MeltRequest<QuoteId>,
-    MeltQuoteBolt11Response<QuoteId>
-);
->>>>>>> a12fd4db
 
 #[cfg_attr(feature = "swagger", utoipa::path(
     get,
@@ -237,184 +228,6 @@
     Ok(ws.on_upgrade(|ws| main_websocket(ws, state)))
 }
 
-<<<<<<< HEAD
-=======
-/// Mint tokens by paying a BOLT11 Lightning invoice.
-///
-/// Requests the minting of tokens belonging to a paid payment request.
-///
-/// Call this endpoint after `POST /v1/mint/quote`.
-#[cfg_attr(feature = "swagger", utoipa::path(
-    post,
-    context_path = "/v1",
-    path = "/mint/bolt11",
-    request_body(content = MintRequest<String>, description = "Request params", content_type = "application/json"),
-    responses(
-        (status = 200, description = "Successful response", body = MintResponse, content_type = "application/json"),
-        (status = 500, description = "Server error", body = ErrorResponse, content_type = "application/json")
-    )
-))]
-#[instrument(skip_all, fields(quote_id = ?payload.quote))]
-pub(crate) async fn post_mint_bolt11(
-    #[cfg(feature = "auth")] auth: AuthHeader,
-    State(state): State<MintState>,
-    Json(payload): Json<MintRequest<QuoteId>>,
-) -> Result<Json<MintResponse>, Response> {
-    #[cfg(feature = "auth")]
-    {
-        state
-            .mint
-            .verify_auth(
-                auth.into(),
-                &ProtectedEndpoint::new(Method::Post, RoutePath::MintBolt11),
-            )
-            .await
-            .map_err(into_response)?;
-    }
-
-    let res = state
-        .mint
-        .process_mint_request(payload)
-        .await
-        .map_err(|err| {
-            tracing::error!("Could not process mint: {}", err);
-            into_response(err)
-        })?;
-
-    Ok(Json(res))
-}
-
-#[cfg_attr(feature = "swagger", utoipa::path(
-    post,
-    context_path = "/v1",
-    path = "/melt/quote/bolt11",
-    request_body(content = MeltQuoteBolt11Request, description = "Quote params", content_type = "application/json"),
-    responses(
-        (status = 200, description = "Successful response", body = MeltQuoteBolt11Response<String>, content_type = "application/json"),
-        (status = 500, description = "Server error", body = ErrorResponse, content_type = "application/json")
-    )
-))]
-#[instrument(skip_all)]
-/// Request a quote for melting tokens
-pub(crate) async fn post_melt_bolt11_quote(
-    #[cfg(feature = "auth")] auth: AuthHeader,
-    State(state): State<MintState>,
-    Json(payload): Json<MeltQuoteBolt11Request>,
-) -> Result<Json<MeltQuoteBolt11Response<QuoteId>>, Response> {
-    #[cfg(feature = "auth")]
-    {
-        state
-            .mint
-            .verify_auth(
-                auth.into(),
-                &ProtectedEndpoint::new(Method::Post, RoutePath::MeltQuoteBolt11),
-            )
-            .await
-            .map_err(into_response)?;
-    }
-
-    let quote = state
-        .mint
-        .get_melt_quote(payload.into())
-        .await
-        .map_err(into_response)?;
-
-    Ok(Json(quote))
-}
-
-#[cfg_attr(feature = "swagger", utoipa::path(
-    get,
-    context_path = "/v1",
-    path = "/melt/quote/bolt11/{quote_id}",
-    params(
-        ("quote_id" = String, description = "The quote ID"),
-    ),
-    responses(
-        (status = 200, description = "Successful response", body = MeltQuoteBolt11Response<String>, content_type = "application/json"),
-        (status = 500, description = "Server error", body = ErrorResponse, content_type = "application/json")
-    )
-))]
-/// Get melt quote by ID
-///
-/// Get melt quote state.
-#[instrument(skip_all, fields(quote_id = ?quote_id))]
-pub(crate) async fn get_check_melt_bolt11_quote(
-    #[cfg(feature = "auth")] auth: AuthHeader,
-    State(state): State<MintState>,
-    Path(quote_id): Path<QuoteId>,
-) -> Result<Json<MeltQuoteBolt11Response<QuoteId>>, Response> {
-    #[cfg(feature = "auth")]
-    {
-        state
-            .mint
-            .verify_auth(
-                auth.into(),
-                &ProtectedEndpoint::new(Method::Get, RoutePath::MeltQuoteBolt11),
-            )
-            .await
-            .map_err(into_response)?;
-    }
-
-    let quote = state
-        .mint
-        .check_melt_quote(&quote_id)
-        .await
-        .map_err(|err| {
-            tracing::error!("Could not check melt quote: {}", err);
-            into_response(err)
-        })?;
-
-    Ok(Json(quote))
-}
-
-#[cfg_attr(feature = "swagger", utoipa::path(
-    post,
-    context_path = "/v1",
-    path = "/melt/bolt11",
-    request_body(content = MeltRequest<String>, description = "Melt params", content_type = "application/json"),
-    responses(
-        (status = 200, description = "Successful response", body = MeltQuoteBolt11Response<String>, content_type = "application/json"),
-        (status = 500, description = "Server error", body = ErrorResponse, content_type = "application/json")
-    )
-))]
-/// Melt tokens for a Bitcoin payment that the mint will make for the user in exchange
-///
-/// Requests tokens to be destroyed and sent out via Lightning.
-#[instrument(skip_all)]
-pub(crate) async fn post_melt_bolt11(
-    #[cfg(feature = "auth")] auth: AuthHeader,
-    prefer: PreferHeader,
-    State(state): State<MintState>,
-    Json(payload): Json<MeltRequest<QuoteId>>,
-) -> Result<Json<MeltQuoteBolt11Response<QuoteId>>, Response> {
-    #[cfg(feature = "auth")]
-    {
-        state
-            .mint
-            .verify_auth(
-                auth.into(),
-                &ProtectedEndpoint::new(Method::Post, RoutePath::MeltBolt11),
-            )
-            .await
-            .map_err(into_response)?;
-    }
-
-    let res = if prefer.respond_async {
-        // Asynchronous processing - return immediately after setup
-        state
-            .mint
-            .melt_async(&payload)
-            .await
-            .map_err(into_response)?
-    } else {
-        // Synchronous processing - wait for completion
-        state.mint.melt(&payload).await.map_err(into_response)?
-    };
-
-    Ok(Json(res))
-}
-
->>>>>>> a12fd4db
 #[cfg_attr(feature = "swagger", utoipa::path(
     post,
     context_path = "/v1",
