//! Mint types

use std::fmt;
use std::str::FromStr;

use bitcoin::bip32::DerivationPath;
use cashu::quote_id::QuoteId;
use cashu::util::unix_time;
use cashu::{
    Bolt11Invoice, MeltOptions, MeltQuoteBolt11Response, MintQuoteBolt11Response,
    MintQuoteBolt12Response, PaymentMethod,
};
use lightning::offers::offer::Offer;
use serde::{Deserialize, Serialize};
use tracing::instrument;
use uuid::Uuid;

use crate::nuts::{MeltQuoteState, MintQuoteState};
use crate::payment::PaymentIdentifier;
use crate::{Amount, CurrencyUnit, Error, Id, KeySetInfo, PublicKey};

/// Operation kind for saga persistence
#[derive(Debug, Clone, Copy, PartialEq, Eq, Serialize, Deserialize)]
#[serde(rename_all = "lowercase")]
pub enum OperationKind {
    /// Swap operation
    Swap,
    /// Mint operation
    Mint,
    /// Melt operation
    Melt,
}

impl fmt::Display for OperationKind {
    fn fmt(&self, f: &mut fmt::Formatter<'_>) -> fmt::Result {
        match self {
            OperationKind::Swap => write!(f, "swap"),
            OperationKind::Mint => write!(f, "mint"),
            OperationKind::Melt => write!(f, "melt"),
        }
    }
}

impl FromStr for OperationKind {
    type Err = Error;
    fn from_str(value: &str) -> Result<Self, Self::Err> {
        let value = value.to_lowercase();
        match value.as_str() {
            "swap" => Ok(OperationKind::Swap),
            "mint" => Ok(OperationKind::Mint),
            "melt" => Ok(OperationKind::Melt),
            _ => Err(Error::Custom(format!("Invalid operation kind: {value}"))),
        }
    }
}

/// States specific to swap saga
#[derive(Debug, Clone, PartialEq, Eq, Serialize, Deserialize)]
#[serde(rename_all = "snake_case")]
pub enum SwapSagaState {
    /// Swap setup complete (proofs added, blinded messages added)
    SetupComplete,
    /// Outputs signed (signatures generated but not persisted)
    Signed,
}

impl fmt::Display for SwapSagaState {
    fn fmt(&self, f: &mut fmt::Formatter<'_>) -> fmt::Result {
        match self {
            SwapSagaState::SetupComplete => write!(f, "setup_complete"),
            SwapSagaState::Signed => write!(f, "signed"),
        }
    }
}

impl FromStr for SwapSagaState {
    type Err = Error;
    fn from_str(value: &str) -> Result<Self, Self::Err> {
        let value = value.to_lowercase();
        match value.as_str() {
            "setup_complete" => Ok(SwapSagaState::SetupComplete),
            "signed" => Ok(SwapSagaState::Signed),
            _ => Err(Error::Custom(format!("Invalid swap saga state: {value}"))),
        }
    }
}

/// States specific to melt saga
#[derive(Debug, Clone, PartialEq, Eq, Serialize, Deserialize)]
#[serde(rename_all = "snake_case")]
pub enum MeltSagaState {
    /// Setup complete (proofs reserved, quote verified)
    SetupComplete,
    /// Payment attempted to Lightning network (may or may not have succeeded)
    PaymentAttempted,
}

impl fmt::Display for MeltSagaState {
    fn fmt(&self, f: &mut fmt::Formatter<'_>) -> fmt::Result {
        match self {
            MeltSagaState::SetupComplete => write!(f, "setup_complete"),
            MeltSagaState::PaymentAttempted => write!(f, "payment_attempted"),
        }
    }
}

impl FromStr for MeltSagaState {
    type Err = Error;
    fn from_str(value: &str) -> Result<Self, Self::Err> {
        let value = value.to_lowercase();
        match value.as_str() {
            "setup_complete" => Ok(MeltSagaState::SetupComplete),
            "payment_attempted" => Ok(MeltSagaState::PaymentAttempted),
            _ => Err(Error::Custom(format!("Invalid melt saga state: {}", value))),
        }
    }
}

/// Saga state for different operation types
#[derive(Debug, Clone, PartialEq, Eq, Serialize, Deserialize)]
#[serde(tag = "type", rename_all = "snake_case")]
pub enum SagaStateEnum {
    /// Swap saga states
    Swap(SwapSagaState),
    /// Melt saga states
    Melt(MeltSagaState),
    // Future: Mint saga states
    // Mint(MintSagaState),
}

impl SagaStateEnum {
    /// Create from string given operation kind
    pub fn new(operation_kind: OperationKind, s: &str) -> Result<Self, Error> {
        match operation_kind {
            OperationKind::Swap => Ok(SagaStateEnum::Swap(SwapSagaState::from_str(s)?)),
            OperationKind::Melt => Ok(SagaStateEnum::Melt(MeltSagaState::from_str(s)?)),
            OperationKind::Mint => Err(Error::Custom("Mint saga not implemented yet".to_string())),
        }
    }

    /// Get string representation of the state
    pub fn state(&self) -> &str {
        match self {
            SagaStateEnum::Swap(state) => match state {
                SwapSagaState::SetupComplete => "setup_complete",
                SwapSagaState::Signed => "signed",
            },
            SagaStateEnum::Melt(state) => match state {
                MeltSagaState::SetupComplete => "setup_complete",
                MeltSagaState::PaymentAttempted => "payment_attempted",
            },
        }
    }
}

/// Persisted saga for recovery
#[derive(Debug, Clone, PartialEq, Eq, Serialize, Deserialize)]
pub struct Saga {
    /// Operation ID (correlation key)
    pub operation_id: Uuid,
    /// Operation kind (swap, mint, melt)
    pub operation_kind: OperationKind,
    /// Current saga state (operation-specific)
    pub state: SagaStateEnum,
    /// Quote ID for melt operations (used for payment status lookup during recovery)
    /// None for swap operations
    pub quote_id: Option<String>,
    /// Unix timestamp when saga was created
    pub created_at: u64,
    /// Unix timestamp when saga was last updated
    pub updated_at: u64,
}

impl Saga {
    /// Create new swap saga
    pub fn new_swap(operation_id: Uuid, state: SwapSagaState) -> Self {
        let now = unix_time();
        Self {
            operation_id,
            operation_kind: OperationKind::Swap,
            state: SagaStateEnum::Swap(state),
            quote_id: None,
            created_at: now,
            updated_at: now,
        }
    }

    /// Update swap saga state
    pub fn update_swap_state(&mut self, new_state: SwapSagaState) {
        self.state = SagaStateEnum::Swap(new_state);
        self.updated_at = unix_time();
    }

    /// Create new melt saga
    pub fn new_melt(operation_id: Uuid, state: MeltSagaState, quote_id: String) -> Self {
        let now = unix_time();
        Self {
            operation_id,
            operation_kind: OperationKind::Melt,
            state: SagaStateEnum::Melt(state),
            quote_id: Some(quote_id),
            created_at: now,
            updated_at: now,
        }
    }

    /// Update melt saga state
    pub fn update_melt_state(&mut self, new_state: MeltSagaState) {
        self.state = SagaStateEnum::Melt(new_state);
        self.updated_at = unix_time();
    }
}

/// Operation
pub struct Operation {
    id: Uuid,
    kind: OperationKind,
    total_issued: Amount,
    total_redeemed: Amount,
    fee_collected: Amount,
    complete_at: Option<u64>,
    /// Payment amount (only for melt operations)
    payment_amount: Option<Amount>,
    /// Payment fee (only for melt operations)
    payment_fee: Option<Amount>,
    /// Payment method (only for mint/melt operations)
    payment_method: Option<PaymentMethod>,
}

impl Operation {
    /// New
    pub fn new(
        id: Uuid,
        kind: OperationKind,
        total_issued: Amount,
        total_redeemed: Amount,
        fee_collected: Amount,
        complete_at: Option<u64>,
        payment_method: Option<PaymentMethod>,
    ) -> Self {
        Self {
            id,
            kind,
            total_issued,
            total_redeemed,
            fee_collected,
            complete_at,
            payment_amount: None,
            payment_fee: None,
            payment_method,
        }
    }

    /// Mint
    pub fn new_mint(total_issued: Amount, payment_method: PaymentMethod) -> Self {
        Self {
            id: Uuid::new_v4(),
            kind: OperationKind::Mint,
            total_issued,
            total_redeemed: Amount::ZERO,
            fee_collected: Amount::ZERO,
            complete_at: None,
            payment_amount: None,
            payment_fee: None,
            payment_method: Some(payment_method),
        }
    }
    /// Melt
    ///
    /// In the context of a melt total_issued refrests to the change
    pub fn new_melt(
        total_redeemed: Amount,
        fee_collected: Amount,
        payment_method: PaymentMethod,
    ) -> Self {
        Self {
            id: Uuid::new_v4(),
            kind: OperationKind::Melt,
            total_issued: Amount::ZERO,
            total_redeemed,
            fee_collected,
            complete_at: None,
            payment_amount: None,
            payment_fee: None,
            payment_method: Some(payment_method),
        }
    }

    /// Swap
    pub fn new_swap(total_issued: Amount, total_redeemed: Amount, fee_collected: Amount) -> Self {
        Self {
            id: Uuid::new_v4(),
            kind: OperationKind::Swap,
            total_issued,
            total_redeemed,
            fee_collected,
            complete_at: None,
            payment_amount: None,
            payment_fee: None,
            payment_method: None,
        }
    }

    /// Operation id
    pub fn id(&self) -> &Uuid {
        &self.id
    }

    /// Operation kind
    pub fn kind(&self) -> OperationKind {
        self.kind
    }

    /// Total issued
    pub fn total_issued(&self) -> Amount {
        self.total_issued
    }

    /// Total redeemed
    pub fn total_redeemed(&self) -> Amount {
        self.total_redeemed
    }

    /// Fee collected
    pub fn fee_collected(&self) -> Amount {
        self.fee_collected
    }

    /// Completed time
    pub fn completed_at(&self) -> &Option<u64> {
        &self.complete_at
    }

    /// Add change
    pub fn add_change(&mut self, change: Amount) {
        self.total_issued = change;
    }

    /// Payment amount (only for melt operations)
    pub fn payment_amount(&self) -> Option<Amount> {
        self.payment_amount
    }

    /// Payment fee (only for melt operations)
    pub fn payment_fee(&self) -> Option<Amount> {
        self.payment_fee
    }

    /// Set payment details for melt operations
    pub fn set_payment_details(&mut self, payment_amount: Amount, payment_fee: Amount) {
        self.payment_amount = Some(payment_amount);
        self.payment_fee = Some(payment_fee);
    }

    /// Payment method (only for mint/melt operations)
    pub fn payment_method(&self) -> Option<PaymentMethod> {
        self.payment_method.clone()
    }
}

/// Tracks pending changes made to a [`MintQuote`] that need to be persisted.
///
/// This struct implements a change-tracking pattern that separates domain logic from
/// persistence concerns. When modifications are made to a `MintQuote` via methods like
/// [`MintQuote::add_payment`] or [`MintQuote::add_issuance`], the changes are recorded
/// here rather than being immediately persisted. The database layer can then call
/// [`MintQuote::take_changes`] to retrieve and persist only the modifications.
///
/// This approach allows business rule validation to happen in the domain model while
/// keeping the database layer focused purely on persistence.
#[derive(Debug, Clone, Default, PartialEq, Eq, Hash)]
pub struct MintQuoteChange {
    /// New payments added since the quote was loaded or last persisted.
    pub payments: Option<Vec<IncomingPayment>>,
    /// New issuance amounts recorded since the quote was loaded or last persisted.
    pub issuances: Option<Vec<Amount>>,
}

/// Mint Quote Info
#[derive(Debug, Clone, Hash, PartialEq, Eq, Serialize, Deserialize)]
pub struct MintQuote {
    /// Quote id
    pub id: QuoteId,
    /// Amount of quote
    pub amount: Option<Amount>,
    /// Unit of quote
    pub unit: CurrencyUnit,
    /// Quote payment request e.g. bolt11
    pub request: String,
    /// Expiration time of quote
    pub expiry: u64,
    /// Value used by ln backend to look up state of request
    pub request_lookup_id: PaymentIdentifier,
    /// Pubkey
    pub pubkey: Option<PublicKey>,
    /// Unix time quote was created
    #[serde(default)]
    pub created_time: u64,
    /// Amount paid
    #[serde(default)]
    amount_paid: Amount,
    /// Amount issued
    #[serde(default)]
    amount_issued: Amount,
    /// Payment of payment(s) that filled quote
    #[serde(default)]
    pub payments: Vec<IncomingPayment>,
    /// Payment Method
    #[serde(default)]
    pub payment_method: PaymentMethod,
    /// Payment of payment(s) that filled quote
    #[serde(default)]
    pub issuance: Vec<Issuance>,
<<<<<<< HEAD
    /// Extra payment-method-specific fields
    ///
    /// These fields are flattened into the JSON representation, allowing
    /// custom payment methods to include additional data without nesting.
    #[serde(flatten, default)]
    pub extra_json: Option<serde_json::Value>,
=======
    /// Accumulated changes since this quote was loaded or created.
    ///
    /// This field is not serialized and is used internally to track modifications
    /// that need to be persisted. Use [`Self::take_changes`] to extract pending
    /// changes for persistence.
    #[serde(skip)]
    changes: Option<MintQuoteChange>,
>>>>>>> 9cbd0b9e
}

impl MintQuote {
    /// Create new [`MintQuote`]
    #[allow(clippy::too_many_arguments)]
    pub fn new(
        id: Option<QuoteId>,
        request: String,
        unit: CurrencyUnit,
        amount: Option<Amount>,
        expiry: u64,
        request_lookup_id: PaymentIdentifier,
        pubkey: Option<PublicKey>,
        amount_paid: Amount,
        amount_issued: Amount,
        payment_method: PaymentMethod,
        created_time: u64,
        payments: Vec<IncomingPayment>,
        issuance: Vec<Issuance>,
        extra_json: Option<serde_json::Value>,
    ) -> Self {
        let id = id.unwrap_or_else(QuoteId::new_uuid);

        Self {
            id,
            amount,
            unit,
            request,
            expiry,
            request_lookup_id,
            pubkey,
            created_time,
            amount_paid,
            amount_issued,
            payment_method,
            payments,
            issuance,
<<<<<<< HEAD
            extra_json,
=======
            changes: None,
>>>>>>> 9cbd0b9e
        }
    }

    /// Amount paid
    #[instrument(skip(self))]
    pub fn amount_paid(&self) -> Amount {
        self.amount_paid
    }

    /// Records tokens being issued against this mint quote.
    ///
    /// This method validates that the issuance doesn't exceed the amount paid, updates
    /// the quote's internal state, and records the change for later persistence. The
    /// `amount_issued` counter is incremented and the issuance is added to the change
    /// tracker for the database layer to persist.
    ///
    /// # Arguments
    ///
    /// * `additional_amount` - The amount of tokens being issued.
    ///
    /// # Returns
    ///
    /// Returns the new total `amount_issued` after this issuance is recorded.
    ///
    /// # Errors
    ///
    /// Returns [`crate::Error::OverIssue`] if the new issued amount would exceed the
    /// amount paid (cannot issue more tokens than have been paid for).
    ///
    /// Returns [`crate::Error::AmountOverflow`] if adding the issuance amount would
    /// cause an arithmetic overflow.
    #[instrument(skip(self))]
    pub fn add_issuance(&mut self, additional_amount: Amount) -> Result<Amount, crate::Error> {
        let new_amount_issued = self
            .amount_issued
            .checked_add(additional_amount)
            .ok_or(crate::Error::AmountOverflow)?;

        // Can't issue more than what's been paid
        if new_amount_issued > self.amount_paid {
            return Err(crate::Error::OverIssue);
        }

        self.changes
            .get_or_insert_default()
            .issuances
            .get_or_insert_default()
            .push(additional_amount);

        self.amount_issued = new_amount_issued;

        Ok(self.amount_issued)
    }

    /// Amount issued
    #[instrument(skip(self))]
    pub fn amount_issued(&self) -> Amount {
        self.amount_issued
    }

    /// Get state of mint quote
    #[instrument(skip(self))]
    pub fn state(&self) -> MintQuoteState {
        self.compute_quote_state()
    }

    /// Existing payment ids of a mint quote
    pub fn payment_ids(&self) -> Vec<&String> {
        self.payments.iter().map(|a| &a.payment_id).collect()
    }

    /// Amount mintable
    /// Returns the amount that is still available for minting.
    ///
    /// The value is computed as the difference between the total amount that
    /// has been paid for this issuance (`self.amount_paid`) and the amount
    /// that has already been issued (`self.amount_issued`). In other words,
    pub fn amount_mintable(&self) -> Amount {
        self.amount_paid - self.amount_issued
    }

    /// Extracts and returns all pending changes, leaving the internal change tracker empty.
    ///
    /// This method is typically called by the database layer after loading or modifying a quote. It
    /// returns any accumulated changes (new payments, issuances) that need to be persisted, and
    /// clears the internal change buffer so that subsequent calls return `None` until new
    /// modifications are made.
    ///
    /// Returns `None` if no changes have been made since the last call to this method or since the
    /// quote was created/loaded.
    pub fn take_changes(&mut self) -> Option<MintQuoteChange> {
        self.changes.take()
    }

    /// Records a new payment received for this mint quote.
    ///
    /// This method validates the payment, updates the quote's internal state, and records the
    /// change for later persistence. The `amount_paid` counter is incremented and the payment is
    /// added to the change tracker for the database layer to persist.
    ///
    /// # Arguments
    ///
    /// * `amount` - The amount of the payment in the quote's currency unit. * `payment_id` - A
    /// unique identifier for this payment (e.g., lightning payment hash). * `time` - Optional Unix
    /// timestamp of when the payment was received. If `None`, the current time is used.
    ///
    /// # Errors
    ///
    /// Returns [`crate::Error::DuplicatePaymentId`] if a payment with the same ID has already been
    /// recorded for this quote.
    ///
    /// Returns [`crate::Error::AmountOverflow`] if adding the payment amount would cause an
    /// arithmetic overflow.
    #[instrument(skip(self))]
    pub fn add_payment(
        &mut self,
        amount: Amount,
        payment_id: String,
        time: Option<u64>,
    ) -> Result<(), crate::Error> {
        let time = time.unwrap_or_else(unix_time);

        let payment_ids = self.payment_ids();
        if payment_ids.contains(&&payment_id) {
            return Err(crate::Error::DuplicatePaymentId);
        }

        let payment = IncomingPayment::new(amount, payment_id, time);

        self.payments.push(payment.clone());

        self.changes
            .get_or_insert_default()
            .payments
            .get_or_insert_default()
            .push(payment);

        self.amount_paid = self
            .amount_paid
            .checked_add(amount)
            .ok_or(crate::Error::AmountOverflow)?;

        Ok(())
    }

    /// Compute quote state
    #[instrument(skip(self))]
    fn compute_quote_state(&self) -> MintQuoteState {
        if self.amount_paid == Amount::ZERO && self.amount_issued == Amount::ZERO {
            return MintQuoteState::Unpaid;
        }

        match self.amount_paid.cmp(&self.amount_issued) {
            std::cmp::Ordering::Less => {
                // self.amount_paid is less than other (amount issued)
                // Handle case where paid amount is insufficient
                tracing::error!("We should not have issued more then has been paid");
                MintQuoteState::Issued
            }
            std::cmp::Ordering::Equal => {
                // We do this extra check for backwards compatibility for quotes where amount paid/issed was not tracked
                // self.amount_paid equals other (amount issued)
                // Handle case where paid amount exactly matches
                MintQuoteState::Issued
            }
            std::cmp::Ordering::Greater => {
                // self.amount_paid is greater than other (amount issued)
                // Handle case where paid amount exceeds required amount
                MintQuoteState::Paid
            }
        }
    }
}

/// Mint Payments
#[derive(Debug, Clone, Hash, PartialEq, Eq, Serialize, Deserialize)]
pub struct IncomingPayment {
    /// Amount
    pub amount: Amount,
    /// Pyament unix time
    pub time: u64,
    /// Payment id
    pub payment_id: String,
}

impl IncomingPayment {
    /// New [`IncomingPayment`]
    pub fn new(amount: Amount, payment_id: String, time: u64) -> Self {
        Self {
            payment_id,
            time,
            amount,
        }
    }
}

/// Informattion about issued quote
#[derive(Debug, Clone, Hash, PartialEq, Eq, Serialize, Deserialize)]
pub struct Issuance {
    /// Amount
    pub amount: Amount,
    /// Time
    pub time: u64,
}

impl Issuance {
    /// Create new [`Issuance`]
    pub fn new(amount: Amount, time: u64) -> Self {
        Self { amount, time }
    }
}

/// Melt Quote Info
#[derive(Debug, Clone, Hash, PartialEq, Eq, Serialize, Deserialize)]
pub struct MeltQuote {
    /// Quote id
    pub id: QuoteId,
    /// Quote unit
    pub unit: CurrencyUnit,
    /// Quote amount
    pub amount: Amount,
    /// Quote Payment request e.g. bolt11
    pub request: MeltPaymentRequest,
    /// Quote fee reserve
    pub fee_reserve: Amount,
    /// Quote state
    pub state: MeltQuoteState,
    /// Expiration time of quote
    pub expiry: u64,
    /// Payment preimage
    pub payment_preimage: Option<String>,
    /// Value used by ln backend to look up state of request
    pub request_lookup_id: Option<PaymentIdentifier>,
    /// Payment options
    ///
    /// Used for amountless invoices and MPP payments
    pub options: Option<MeltOptions>,
    /// Unix time quote was created
    #[serde(default)]
    pub created_time: u64,
    /// Unix time quote was paid
    pub paid_time: Option<u64>,
    /// Payment method
    #[serde(default)]
    pub payment_method: PaymentMethod,
}

impl MeltQuote {
    /// Create new [`MeltQuote`]
    #[allow(clippy::too_many_arguments)]
    pub fn new(
        request: MeltPaymentRequest,
        unit: CurrencyUnit,
        amount: Amount,
        fee_reserve: Amount,
        expiry: u64,
        request_lookup_id: Option<PaymentIdentifier>,
        options: Option<MeltOptions>,
        payment_method: PaymentMethod,
    ) -> Self {
        let id = Uuid::new_v4();

        Self {
            id: QuoteId::UUID(id),
            amount,
            unit,
            request,
            fee_reserve,
            state: MeltQuoteState::Unpaid,
            expiry,
            payment_preimage: None,
            request_lookup_id,
            options,
            created_time: unix_time(),
            paid_time: None,
            payment_method,
        }
    }
}

/// Mint Keyset Info
#[derive(Debug, Clone, Hash, PartialEq, Eq, Serialize, Deserialize)]
pub struct MintKeySetInfo {
    /// Keyset [`Id`]
    pub id: Id,
    /// Keyset [`CurrencyUnit`]
    pub unit: CurrencyUnit,
    /// Keyset active or inactive
    /// Mint will only issue new signatures on active keysets
    pub active: bool,
    /// Starting unix time Keyset is valid from
    pub valid_from: u64,
    /// [`DerivationPath`] keyset
    pub derivation_path: DerivationPath,
    /// DerivationPath index of Keyset
    pub derivation_path_index: Option<u32>,
    /// Supported amounts
    pub amounts: Vec<u64>,
    /// Input Fee ppk
    #[serde(default = "default_fee")]
    pub input_fee_ppk: u64,
    /// Final expiry
    pub final_expiry: Option<u64>,
}

/// Default fee
pub fn default_fee() -> u64 {
    0
}

impl From<MintKeySetInfo> for KeySetInfo {
    fn from(keyset_info: MintKeySetInfo) -> Self {
        Self {
            id: keyset_info.id,
            unit: keyset_info.unit,
            active: keyset_info.active,
            input_fee_ppk: keyset_info.input_fee_ppk,
            final_expiry: keyset_info.final_expiry,
        }
    }
}

impl From<MintQuote> for MintQuoteBolt11Response<QuoteId> {
    fn from(mint_quote: crate::mint::MintQuote) -> MintQuoteBolt11Response<QuoteId> {
        MintQuoteBolt11Response {
            quote: mint_quote.id.clone(),
            state: mint_quote.state(),
            request: mint_quote.request,
            expiry: Some(mint_quote.expiry),
            pubkey: mint_quote.pubkey,
            amount: mint_quote.amount,
            unit: Some(mint_quote.unit.clone()),
        }
    }
}

impl From<MintQuote> for MintQuoteBolt11Response<String> {
    fn from(quote: MintQuote) -> Self {
        let quote: MintQuoteBolt11Response<QuoteId> = quote.into();

        quote.into()
    }
}

impl TryFrom<crate::mint::MintQuote> for MintQuoteBolt12Response<QuoteId> {
    type Error = crate::Error;

    fn try_from(mint_quote: crate::mint::MintQuote) -> Result<Self, Self::Error> {
        Ok(MintQuoteBolt12Response {
            quote: mint_quote.id.clone(),
            request: mint_quote.request,
            expiry: Some(mint_quote.expiry),
            amount_paid: mint_quote.amount_paid,
            amount_issued: mint_quote.amount_issued,
            pubkey: mint_quote.pubkey.ok_or(crate::Error::PubkeyRequired)?,
            amount: mint_quote.amount,
            unit: mint_quote.unit,
        })
    }
}

impl TryFrom<MintQuote> for MintQuoteBolt12Response<String> {
    type Error = crate::Error;

    fn try_from(quote: MintQuote) -> Result<Self, Self::Error> {
        let quote: MintQuoteBolt12Response<QuoteId> = quote.try_into()?;

        Ok(quote.into())
    }
}

impl TryFrom<crate::mint::MintQuote> for crate::nuts::MintQuoteCustomResponse<QuoteId> {
    type Error = crate::Error;

    fn try_from(mint_quote: crate::mint::MintQuote) -> Result<Self, Self::Error> {
        Ok(crate::nuts::MintQuoteCustomResponse {
            state: mint_quote.state(),
            quote: mint_quote.id.clone(),
            request: mint_quote.request,
            expiry: Some(mint_quote.expiry),
            pubkey: mint_quote.pubkey,
            amount: mint_quote.amount,
            unit: Some(mint_quote.unit),
            extra: mint_quote.extra_json.unwrap_or_default(),
        })
    }
}

impl TryFrom<MintQuote> for crate::nuts::MintQuoteCustomResponse<String> {
    type Error = crate::Error;

    fn try_from(quote: MintQuote) -> Result<Self, Self::Error> {
        let quote: crate::nuts::MintQuoteCustomResponse<QuoteId> = quote.try_into()?;

        Ok(quote.into())
    }
}

impl From<&MeltQuote> for MeltQuoteBolt11Response<QuoteId> {
    fn from(melt_quote: &MeltQuote) -> MeltQuoteBolt11Response<QuoteId> {
        MeltQuoteBolt11Response {
            quote: melt_quote.id.clone(),
            payment_preimage: None,
            change: None,
            state: melt_quote.state,
            expiry: melt_quote.expiry,
            amount: melt_quote.amount,
            fee_reserve: melt_quote.fee_reserve,
            request: None,
            unit: Some(melt_quote.unit.clone()),
        }
    }
}

impl From<MeltQuote> for MeltQuoteBolt11Response<QuoteId> {
    fn from(melt_quote: MeltQuote) -> MeltQuoteBolt11Response<QuoteId> {
        MeltQuoteBolt11Response {
            quote: melt_quote.id.clone(),
            amount: melt_quote.amount,
            fee_reserve: melt_quote.fee_reserve,
            state: melt_quote.state,
            expiry: melt_quote.expiry,
            payment_preimage: melt_quote.payment_preimage,
            change: None,
            request: Some(melt_quote.request.to_string()),
            unit: Some(melt_quote.unit.clone()),
        }
    }
}

/// Payment request
#[derive(Debug, Clone, Hash, PartialEq, Eq, Serialize, Deserialize)]
pub enum MeltPaymentRequest {
    /// Bolt11 Payment
    Bolt11 {
        /// Bolt11 invoice
        bolt11: Bolt11Invoice,
    },
    /// Bolt12 Payment
    Bolt12 {
        /// Offer
        #[serde(with = "offer_serde")]
        offer: Box<Offer>,
    },
    /// Custom payment method
    Custom {
        /// Payment method name
        method: String,
        /// Payment request string
        request: String,
    },
}

impl std::fmt::Display for MeltPaymentRequest {
    fn fmt(&self, f: &mut std::fmt::Formatter<'_>) -> std::fmt::Result {
        match self {
            MeltPaymentRequest::Bolt11 { bolt11 } => write!(f, "{bolt11}"),
            MeltPaymentRequest::Bolt12 { offer } => write!(f, "{offer}"),
            MeltPaymentRequest::Custom { request, .. } => write!(f, "{request}"),
        }
    }
}

mod offer_serde {
    use std::str::FromStr;

    use serde::{self, Deserialize, Deserializer, Serializer};

    use super::Offer;

    pub fn serialize<S>(offer: &Offer, serializer: S) -> Result<S::Ok, S::Error>
    where
        S: Serializer,
    {
        let s = offer.to_string();
        serializer.serialize_str(&s)
    }

    pub fn deserialize<'de, D>(deserializer: D) -> Result<Box<Offer>, D::Error>
    where
        D: Deserializer<'de>,
    {
        let s = String::deserialize(deserializer)?;
        Ok(Box::new(Offer::from_str(&s).map_err(|_| {
            serde::de::Error::custom("Invalid Bolt12 Offer")
        })?))
    }
}<|MERGE_RESOLUTION|>--- conflicted
+++ resolved
@@ -411,14 +411,12 @@
     /// Payment of payment(s) that filled quote
     #[serde(default)]
     pub issuance: Vec<Issuance>,
-<<<<<<< HEAD
     /// Extra payment-method-specific fields
     ///
     /// These fields are flattened into the JSON representation, allowing
     /// custom payment methods to include additional data without nesting.
     #[serde(flatten, default)]
     pub extra_json: Option<serde_json::Value>,
-=======
     /// Accumulated changes since this quote was loaded or created.
     ///
     /// This field is not serialized and is used internally to track modifications
@@ -426,7 +424,6 @@
     /// changes for persistence.
     #[serde(skip)]
     changes: Option<MintQuoteChange>,
->>>>>>> 9cbd0b9e
 }
 
 impl MintQuote {
@@ -464,11 +461,8 @@
             payment_method,
             payments,
             issuance,
-<<<<<<< HEAD
             extra_json,
-=======
             changes: None,
->>>>>>> 9cbd0b9e
         }
     }
 
