--- conflicted
+++ resolved
@@ -211,10 +211,6 @@
         ldk_node_host: Some("127.0.0.1".to_string()),
         ldk_node_port: Some(port + 10), // Use a different port for the LDK node P2P connections
         gossip_source_type: None,
-<<<<<<< HEAD
-        store: None,
-=======
->>>>>>> 34b631e7
         rgs_url: None,
         webserver_host: Some("127.0.0.1".to_string()),
         webserver_port: Some(port + 1), // Use next port for web interface
@@ -347,10 +343,7 @@
                 port: 8092,
             }],
             Some(Arc::clone(&rt_clone)),
-<<<<<<< HEAD
             None
-=======
->>>>>>> 34b631e7
         )?;
 
         let inner_node = cdk_ldk.node();
