--- conflicted
+++ resolved
@@ -29,9 +29,6 @@
         percent_fee_reserve: 1.0,
     };
 
-<<<<<<< HEAD
-    let fake_wallet = FakeWallet::new(fee_reserve, HashMap::default(), HashSet::default(), 0);
-=======
     let fake_wallet = FakeWallet::new(
         fee_reserve,
         HashMap::default(),
@@ -40,7 +37,6 @@
         CurrencyUnit::Sat,
     );
 
->>>>>>> 8578e853
     let mut mint_builder = MintBuilder::new(Arc::new(database));
 
     mint_builder
