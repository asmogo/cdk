//! Integration tests for mint-wallet interactions that should work across all mint implementations
//!
//! These tests verify the core functionality of the wallet-mint interaction protocol,
//! including minting, melting, and wallet restoration. They are designed to be
//! implementation-agnostic and should pass against any compliant Cashu mint,
//! including Nutshell, CDK, and other implementations that follow the Cashu NUTs.
//!
//! The tests use environment variables to determine which mint to connect to and
//! whether to use real Lightning Network payments (regtest mode) or simulated payments.

use core::panic;
use std::env;
use std::fmt::Debug;
use std::path::PathBuf;
use std::str::FromStr;
use std::sync::Arc;
use std::time::Duration;

use bip39::Mnemonic;
use cashu::{MeltRequest, PreMintSecrets};
use cdk::amount::{Amount, SplitTarget};
use cdk::nuts::nut00::ProofsMethods;
use cdk::nuts::{CurrencyUnit, MeltQuoteState, NotificationPayload, State};
use cdk::wallet::{HttpClient, MintConnector, Wallet};
use cdk_integration_tests::{create_invoice_for_env, get_mint_url_from_env, pay_if_regtest};
use cdk_sqlite::wallet::memory;
use futures::{SinkExt, StreamExt};
use lightning_invoice::Bolt11Invoice;
use serde_json::json;
use tokio::time::timeout;
use tokio_tungstenite::connect_async;
use tokio_tungstenite::tungstenite::protocol::Message;

// Helper function to get temp directory from environment or fallback
fn get_test_temp_dir() -> PathBuf {
    match env::var("CDK_ITESTS_DIR") {
        Ok(dir) => PathBuf::from(dir),
        Err(_) => panic!("Unknown test dir"),
    }
}

async fn get_notification<T: StreamExt<Item = Result<Message, E>> + Unpin, E: Debug>(
    reader: &mut T,
    timeout_to_wait: Duration,
) -> (String, NotificationPayload<String>) {
    let msg = timeout(timeout_to_wait, reader.next())
        .await
        .expect("timeout")
        .unwrap()
        .unwrap();

    let mut response: serde_json::Value =
        serde_json::from_str(msg.to_text().unwrap()).expect("valid json");

    let mut params_raw = response
        .as_object_mut()
        .expect("object")
        .remove("params")
        .expect("valid params");

    let params_map = params_raw.as_object_mut().expect("params is object");

    (
        params_map
            .remove("subId")
            .unwrap()
            .as_str()
            .unwrap()
            .to_string(),
        serde_json::from_value(params_map.remove("payload").unwrap()).unwrap(),
    )
}

/// Tests a complete mint-melt round trip with WebSocket notifications
///
/// This test verifies the full lifecycle of tokens:
/// 1. Creates a mint quote and pays the invoice
/// 2. Mints tokens and verifies the correct amount
/// 3. Creates a melt quote to spend tokens
/// 4. Subscribes to WebSocket notifications for the melt process
/// 5. Executes the melt and verifies the payment was successful
/// 6. Validates all WebSocket notifications received during the process
///
/// This ensures the entire mint-melt flow works correctly and that
/// WebSocket notifications are properly sent at each state transition.
#[tokio::test(flavor = "multi_thread", worker_threads = 1)]
async fn test_happy_mint_melt_round_trip() {
    let wallet = Wallet::new(
        &get_mint_url_from_env(),
        CurrencyUnit::Sat,
        Arc::new(memory::empty().await.unwrap()),
        Mnemonic::generate(12).unwrap().to_seed_normalized(""),
        None,
    )
    .expect("failed to create new wallet");

    let (ws_stream, _) = connect_async(format!(
        "{}/v1/ws",
        get_mint_url_from_env().replace("http", "ws")
    ))
    .await
    .expect("Failed to connect");
    let (mut write, mut reader) = ws_stream.split();

    let mint_quote = wallet.mint_quote(100.into(), None).await.unwrap();

    let invoice = Bolt11Invoice::from_str(&mint_quote.request).unwrap();
    pay_if_regtest(&get_test_temp_dir(), &invoice)
        .await
        .unwrap();

    let proofs = wallet
        .wait_and_mint_quote(
            mint_quote.clone(),
            SplitTarget::default(),
            None,
            tokio::time::Duration::from_secs(60),
        )
        .await
        .expect("payment");

    let mint_amount = proofs.total_amount().unwrap();

    assert!(mint_amount == 100.into());

    let invoice = create_invoice_for_env(Some(50)).await.unwrap();

    let melt = wallet.melt_quote(invoice, None).await.unwrap();

    write
        .send(Message::Text(
            serde_json::to_string(&json!({
                    "jsonrpc": "2.0",
                    "id": 2,
                    "method": "subscribe",
                    "params": {
                      "kind": "bolt11_melt_quote",
                      "filters": [
                        melt.id.clone(),
                      ],
                      "subId": "test-sub",
                    }

            }))
            .unwrap()
            .into(),
        ))
        .await
        .unwrap();

    // Parse both JSON strings to objects and compare them instead of comparing strings directly
    let binding = reader.next().await.unwrap().unwrap();
    let response_str = binding.to_text().unwrap();

    let response_json: serde_json::Value =
        serde_json::from_str(response_str).expect("Valid JSON response");
    let expected_json: serde_json::Value = serde_json::from_str(
        r#"{"jsonrpc":"2.0","result":{"status":"OK","subId":"test-sub"},"id":2}"#,
    )
    .expect("Valid JSON expected");

    assert_eq!(response_json, expected_json);

    let melt_response = wallet.melt(&melt.id).await.unwrap();
    assert!(melt_response.preimage.is_some());
    assert!(melt_response.state == MeltQuoteState::Paid);

    let (sub_id, payload) = get_notification(&mut reader, Duration::from_millis(15000)).await;
    // first message is the current state
    assert_eq!("test-sub", sub_id);
    let payload = match payload {
        NotificationPayload::MeltQuoteBolt11Response(melt) => melt,
        _ => panic!("Wrong payload"),
    };

    // assert_eq!(payload.amount + payload.fee_reserve, 50.into());
    assert_eq!(payload.quote.to_string(), melt.id);
    assert_eq!(payload.state, MeltQuoteState::Unpaid);

    // get current state
    let (sub_id, payload) = get_notification(&mut reader, Duration::from_millis(15000)).await;
    assert_eq!("test-sub", sub_id);
    let payload = match payload {
        NotificationPayload::MeltQuoteBolt11Response(melt) => melt,
        _ => panic!("Wrong payload"),
    };
    assert_eq!(payload.quote.to_string(), melt.id);
    assert_eq!(payload.state, MeltQuoteState::Pending);

    // get current state
    let (sub_id, payload) = get_notification(&mut reader, Duration::from_millis(15000)).await;
    assert_eq!("test-sub", sub_id);
    let payload = match payload {
        NotificationPayload::MeltQuoteBolt11Response(melt) => melt,
        _ => panic!("Wrong payload"),
    };
    assert_eq!(payload.amount, 50.into());
    assert_eq!(payload.quote.to_string(), melt.id);
    assert_eq!(payload.state, MeltQuoteState::Paid);
}

/// Tests basic minting functionality with payment verification
///
/// This test focuses on the core minting process:
/// 1. Creates a mint quote for a specific amount (100 sats)
/// 2. Verifies the quote has the correct amount
/// 3. Pays the invoice (or simulates payment in non-regtest environments)
/// 4. Waits for the mint to recognize the payment
/// 5. Mints tokens and verifies the correct amount was received
///
/// This ensures the basic minting flow works correctly from quote to token issuance.
#[tokio::test(flavor = "multi_thread", worker_threads = 1)]
async fn test_happy_mint() {
    let wallet = Wallet::new(
        &get_mint_url_from_env(),
        CurrencyUnit::Sat,
        Arc::new(memory::empty().await.unwrap()),
        Mnemonic::generate(12).unwrap().to_seed_normalized(""),
        None,
    )
    .expect("failed to create new wallet");

    let mint_amount = Amount::from(100);

    let mint_quote = wallet.mint_quote(mint_amount, None).await.unwrap();

    assert_eq!(mint_quote.amount, Some(mint_amount));

    let invoice = Bolt11Invoice::from_str(&mint_quote.request).unwrap();
    pay_if_regtest(&get_test_temp_dir(), &invoice)
        .await
        .unwrap();

    let proofs = wallet
        .wait_and_mint_quote(
            mint_quote.clone(),
            SplitTarget::default(),
            None,
            tokio::time::Duration::from_secs(60),
        )
        .await
        .expect("payment");

    let mint_amount = proofs.total_amount().unwrap();

    assert!(mint_amount == 100.into());
}

/// Tests wallet restoration and proof state verification
///
/// This test verifies the wallet restoration process:
/// 1. Creates a wallet with a specific seed and mints tokens
/// 2. Verifies the wallet has the expected balance
/// 3. Creates a new wallet instance with the same seed but empty storage
/// 4. Confirms the new wallet starts with zero balance
/// 5. Restores the wallet state from the mint
/// 6. Swaps the proofs to ensure they're valid
/// 7. Verifies the restored wallet has the correct balance
/// 8. Checks that the original proofs are now marked as spent
///
/// This ensures wallet restoration works correctly and that
/// the mint properly tracks spent proofs across wallet instances.
#[tokio::test(flavor = "multi_thread", worker_threads = 1)]
async fn test_restore() {
    let seed = Mnemonic::generate(12).unwrap().to_seed_normalized("");
    let wallet = Wallet::new(
        &get_mint_url_from_env(),
        CurrencyUnit::Sat,
        Arc::new(memory::empty().await.unwrap()),
        seed,
        None,
    )
    .expect("failed to create new wallet");

    let mint_quote = wallet.mint_quote(100.into(), None).await.unwrap();

    let invoice = Bolt11Invoice::from_str(&mint_quote.request).unwrap();
    pay_if_regtest(&get_test_temp_dir(), &invoice)
        .await
        .unwrap();

    let _proofs = wallet
        .wait_and_mint_quote(
            mint_quote.clone(),
            SplitTarget::default(),
            None,
            tokio::time::Duration::from_secs(60),
        )
        .await
        .expect("payment");

    assert_eq!(wallet.total_balance().await.unwrap(), 100.into());

    let wallet_2 = Wallet::new(
        &get_mint_url_from_env(),
        CurrencyUnit::Sat,
        Arc::new(memory::empty().await.unwrap()),
        seed,
        None,
    )
    .expect("failed to create new wallet");

    assert_eq!(wallet_2.total_balance().await.unwrap(), 0.into());

    let restored = wallet_2.restore().await.unwrap();
    let proofs = wallet_2.get_unspent_proofs().await.unwrap();

    assert!(!proofs.is_empty());

    let expected_fee = wallet.get_proofs_fee(&proofs).await.unwrap();
    wallet_2
        .swap(None, SplitTarget::default(), proofs, None, false)
        .await
        .unwrap();

    assert_eq!(restored, 100.into());

    // Since we have to do a swap we expect to restore amount - fee
    assert_eq!(
        wallet_2.total_balance().await.unwrap(),
        Amount::from(100) - expected_fee
    );

    let proofs = wallet.get_unspent_proofs().await.unwrap();

    let states = wallet.check_proofs_spent(proofs).await.unwrap();

    for state in states {
        if state.state != State::Spent {
            panic!("All proofs should be spent");
        }
    }
}

/// Tests that change outputs in a melt quote are correctly handled
///
/// This test verifies the following workflow:
/// 1. Mint 100 sats of tokens
/// 2. Create a melt quote for 9 sats (which requires 100 sats input with 91 sats change)
/// 3. Manually construct a melt request with proofs and blinded messages for change
/// 4. Verify that the change proofs in the response match what's reported by the quote status
///
/// This ensures the mint correctly processes change outputs during melting operations
/// and that the wallet can properly verify the change amounts match expectations.
#[tokio::test(flavor = "multi_thread", worker_threads = 1)]
async fn test_fake_melt_change_in_quote() {
    let wallet = Wallet::new(
        &get_mint_url_from_env(),
        CurrencyUnit::Sat,
        Arc::new(memory::empty().await.unwrap()),
        Mnemonic::generate(12).unwrap().to_seed_normalized(""),
        None,
    )
    .expect("failed to create new wallet");

    let mint_quote = wallet.mint_quote(100.into(), None).await.unwrap();

    let bolt11 = Bolt11Invoice::from_str(&mint_quote.request).unwrap();

    pay_if_regtest(&get_test_temp_dir(), &bolt11).await.unwrap();

    let _proofs = wallet
        .wait_and_mint_quote(
            mint_quote.clone(),
            SplitTarget::default(),
            None,
            tokio::time::Duration::from_secs(60),
        )
        .await
        .expect("payment");

<<<<<<< HEAD
    let _mint_amount = wallet
        .mint(&mint_quote.id, SplitTarget::default(), None)
        .await
        .unwrap();

=======
>>>>>>> cfec30a3
    let invoice = create_invoice_for_env(Some(9)).await.unwrap();

    let proofs = wallet.get_unspent_proofs().await.unwrap();

    let melt_quote = wallet.melt_quote(invoice.to_string(), None).await.unwrap();

    let keyset = wallet.fetch_active_keyset().await.unwrap();

    let premint_secrets =
        PreMintSecrets::random(keyset.id, 100.into(), &SplitTarget::default()).unwrap();

    let client = HttpClient::new(get_mint_url_from_env().parse().unwrap(), None);

    let melt_request = MeltRequest::new(
        melt_quote.id.clone(),
        proofs.clone(),
        Some(premint_secrets.blinded_messages()),
    );

    let melt_response = client.post_melt(melt_request).await.unwrap();

    assert!(melt_response.change.is_some());

    let check = wallet.melt_quote_status(&melt_quote.id).await.unwrap();
    let mut melt_change = melt_response.change.unwrap();
    melt_change.sort_by(|a, b| a.amount.cmp(&b.amount));

    let mut check = check.change.unwrap();
    check.sort_by(|a, b| a.amount.cmp(&b.amount));

    assert_eq!(melt_change, check);
}

#[tokio::test(flavor = "multi_thread", worker_threads = 1)]
async fn test_pay_invoice_twice() {
    let ln_backend = match env::var("LN_BACKEND") {
        Ok(val) => Some(val),
        Err(_) => env::var("CDK_MINTD_LN_BACKEND").ok(),
    };

    if ln_backend.map(|ln| ln.to_uppercase()) == Some("FAKEWALLET".to_string()) {
        // We can only perform this test on regtest backends as fake wallet just marks the quote as paid
        return;
    }

    let wallet = Wallet::new(
        &get_mint_url_from_env(),
        CurrencyUnit::Sat,
        Arc::new(memory::empty().await.unwrap()),
        Mnemonic::generate(12).unwrap().to_seed_normalized(""),
        None,
    )
    .expect("failed to create new wallet");

    let mint_quote = wallet.mint_quote(100.into(), None).await.unwrap();

    pay_if_regtest(&get_test_temp_dir(), &mint_quote.request.parse().unwrap())
        .await
        .unwrap();

    let proofs = wallet
        .wait_and_mint_quote(
            mint_quote.clone(),
            SplitTarget::default(),
            None,
            tokio::time::Duration::from_secs(60),
        )
        .await
        .expect("payment");

    let mint_amount = proofs.total_amount().unwrap();

    assert_eq!(mint_amount, 100.into());

    let invoice = create_invoice_for_env(Some(25)).await.unwrap();

    let melt_quote = wallet.melt_quote(invoice.clone(), None).await.unwrap();

    let melt = wallet.melt(&melt_quote.id).await.unwrap();

    let melt_two = wallet.melt_quote(invoice, None).await;

    match melt_two {
        Err(err) => match err {
            cdk::Error::RequestAlreadyPaid => (),
            err => {
                if !err.to_string().contains("Duplicate entry") {
                    panic!("Wrong invoice already paid: {}", err.to_string());
                }
            }
        },
        Ok(_) => {
            panic!("Should not have allowed second payment");
        }
    }

    let balance = wallet.total_balance().await.unwrap();

    assert_eq!(balance, (Amount::from(100) - melt.fee_paid - melt.amount));
}<|MERGE_RESOLUTION|>--- conflicted
+++ resolved
@@ -369,14 +369,6 @@
         .await
         .expect("payment");
 
-<<<<<<< HEAD
-    let _mint_amount = wallet
-        .mint(&mint_quote.id, SplitTarget::default(), None)
-        .await
-        .unwrap();
-
-=======
->>>>>>> cfec30a3
     let invoice = create_invoice_for_env(Some(9)).await.unwrap();
 
     let proofs = wallet.get_unspent_proofs().await.unwrap();
