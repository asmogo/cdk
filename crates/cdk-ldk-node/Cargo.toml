[package]
name = "cdk-ldk-node"
version.workspace = true
edition.workspace = true
authors = ["CDK Developers"]
license.workspace = true
homepage = "https://github.com/cashubtc/cdk"
repository = "https://github.com/cashubtc/cdk.git"
rust-version.workspace = true # MSRV
description = "CDK ln backend for cdk-ldk-node"
readme = "README.md"

[dependencies]
async-trait.workspace = true
axum.workspace = true
cdk-common = { workspace = true, features = ["mint"] }
futures.workspace = true
tokio.workspace = true
tokio-util.workspace = true
tracing.workspace = true
thiserror.workspace = true
ldk-node.workspace = true
tokio-stream = { workspace = true, features = ["sync"] }
serde.workspace = true
serde_json.workspace = true
maud = "0.27.0"
tower.workspace = true
tower-http.workspace = true
rust-embed = "8.5.0"
serde_urlencoded = "0.7"
urlencoding = "2.1"
<<<<<<< HEAD
bip39.workspace = true
=======

[lints]
workspace = true
>>>>>>> d2fd1760
<|MERGE_RESOLUTION|>--- conflicted
+++ resolved
@@ -29,10 +29,7 @@
 rust-embed = "8.5.0"
 serde_urlencoded = "0.7"
 urlencoding = "2.1"
-<<<<<<< HEAD
 bip39.workspace = true
-=======
 
 [lints]
-workspace = true
->>>>>>> d2fd1760
+workspace = true