[package]
name = "cdk-mintd"
version.workspace = true
edition.workspace = true
authors = ["CDK Developers"]
license.workspace = true
homepage = "https://github.com/cashubtc/cdk"
repository = "https://github.com/cashubtc/cdk.git"
description = "CDK mint binary"
rust-version.workspace = true
readme = "README.md"

[features]
default = ["management-rpc", "cln", "lnd", "lnbits", "fakewallet", "grpc-processor", "sqlite"]
# Database features - at least one must be enabled
sqlite = ["dep:cdk-sqlite"]
postgres = ["dep:cdk-postgres"]
# Ensure at least one lightning backend is enabled
management-rpc = ["cdk-mint-rpc"]
cln = ["dep:cdk-cln"]
lnd = ["dep:cdk-lnd"]
lnbits = ["dep:cdk-lnbits"]
fakewallet = ["dep:cdk-fake-wallet"]
ldk-node = ["dep:cdk-ldk-node"]
grpc-processor = ["dep:cdk-payment-processor", "cdk-signatory/grpc"]
sqlcipher = ["sqlite", "cdk-sqlite/sqlcipher"]
# MSRV is not committed to with swagger enabled
swagger = ["cdk-axum/swagger", "dep:utoipa", "dep:utoipa-swagger-ui"]
redis = ["cdk-axum/redis"]
<<<<<<< HEAD
auth = ["cdk/auth", "cdk-sqlite/auth"]
prometheus = ["cdk/prometheus", "dep:cdk-prometheus"]
=======
auth = ["cdk/auth", "cdk-axum/auth", "cdk-sqlite?/auth", "cdk-postgres?/auth"]
>>>>>>> 44cef59f

[dependencies]
anyhow.workspace = true
async-trait.workspace = true
axum.workspace = true
cdk = { workspace = true, features = [
    "mint",
] }
cdk-sqlite = { workspace = true, features = [
<<<<<<< HEAD
    "mint", "prometheus"
] }
cdk-postgres = { workspace = true, features = ["mint"]}
=======
    "mint"
], optional = true }
cdk-postgres = { workspace = true, features = ["mint"], optional = true }
>>>>>>> 44cef59f
cdk-cln = { workspace = true, optional = true }
cdk-lnbits = { workspace = true, optional = true }
cdk-lnd = { workspace = true, optional = true }
cdk-ldk-node = { workspace = true, optional = true }
cdk-fake-wallet = { workspace = true, optional = true }
cdk-axum = {workspace = true, features = ["prometheus"]}
cdk-signatory.workspace = true
cdk-mint-rpc = { workspace = true, optional = true }
cdk-payment-processor = { workspace = true, optional = true }
<<<<<<< HEAD
cdk-prometheus = { workspace = true, optional = true ,features = ["system-metrics"]}

config = { version = "0.15.11", features = ["toml"] }
=======
config.workspace = true
>>>>>>> 44cef59f
clap.workspace = true
bitcoin.workspace = true
tokio = { workspace = true, default-features = false, features = ["signal"] }
tracing.workspace = true
tracing-subscriber.workspace = true
tracing-appender.workspace = true
futures.workspace = true
serde.workspace = true
bip39.workspace = true
tower-http = { workspace = true, features = ["compression-full", "decompression-full"] }
<<<<<<< HEAD
tower = "0.5.2"
=======
tower.workspace = true
lightning-invoice.workspace = true
>>>>>>> 44cef59f
home.workspace = true
utoipa = { workspace = true, optional = true }
utoipa-swagger-ui = { version = "9.0.0", features = ["axum"], optional = true }

[build-dependencies]<|MERGE_RESOLUTION|>--- conflicted
+++ resolved
@@ -27,12 +27,8 @@
 # MSRV is not committed to with swagger enabled
 swagger = ["cdk-axum/swagger", "dep:utoipa", "dep:utoipa-swagger-ui"]
 redis = ["cdk-axum/redis"]
-<<<<<<< HEAD
-auth = ["cdk/auth", "cdk-sqlite/auth"]
+auth = ["cdk/auth", "cdk-axum/auth", "cdk-sqlite?/auth", "cdk-postgres?/auth"]
 prometheus = ["cdk/prometheus", "dep:cdk-prometheus"]
-=======
-auth = ["cdk/auth", "cdk-axum/auth", "cdk-sqlite?/auth", "cdk-postgres?/auth"]
->>>>>>> 44cef59f
 
 [dependencies]
 anyhow.workspace = true
@@ -42,15 +38,9 @@
     "mint",
 ] }
 cdk-sqlite = { workspace = true, features = [
-<<<<<<< HEAD
     "mint", "prometheus"
-] }
-cdk-postgres = { workspace = true, features = ["mint"]}
-=======
-    "mint"
-], optional = true }
-cdk-postgres = { workspace = true, features = ["mint"], optional = true }
->>>>>>> 44cef59f
+], optional = true  }
+cdk-postgres = { workspace = true, features = ["mint"], optional = true}
 cdk-cln = { workspace = true, optional = true }
 cdk-lnbits = { workspace = true, optional = true }
 cdk-lnd = { workspace = true, optional = true }
@@ -60,13 +50,8 @@
 cdk-signatory.workspace = true
 cdk-mint-rpc = { workspace = true, optional = true }
 cdk-payment-processor = { workspace = true, optional = true }
-<<<<<<< HEAD
+config.workspace = true
 cdk-prometheus = { workspace = true, optional = true ,features = ["system-metrics"]}
-
-config = { version = "0.15.11", features = ["toml"] }
-=======
-config.workspace = true
->>>>>>> 44cef59f
 clap.workspace = true
 bitcoin.workspace = true
 tokio = { workspace = true, default-features = false, features = ["signal"] }
@@ -77,12 +62,8 @@
 serde.workspace = true
 bip39.workspace = true
 tower-http = { workspace = true, features = ["compression-full", "decompression-full"] }
-<<<<<<< HEAD
-tower = "0.5.2"
-=======
 tower.workspace = true
 lightning-invoice.workspace = true
->>>>>>> 44cef59f
 home.workspace = true
 utoipa = { workspace = true, optional = true }
 utoipa-swagger-ui = { version = "9.0.0", features = ["axum"], optional = true }
