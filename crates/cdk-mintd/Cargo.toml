[package]
name = "cdk-mintd"
version.workspace = true
edition.workspace = true
authors = ["CDK Developers"]
license.workspace = true
homepage = "https://github.com/cashubtc/cdk"
repository = "https://github.com/cashubtc/cdk.git"
description = "CDK mint binary"
rust-version.workspace = true
readme = "README.md"

[features]
default = ["management-rpc", "cln", "lnd", "lnbits", "fakewallet", "grpc-processor", "sqlite"]
# Database features - at least one must be enabled
sqlite = ["dep:cdk-sqlite"]
postgres = ["dep:cdk-postgres"]
# Ensure at least one lightning backend is enabled
management-rpc = ["cdk-mint-rpc"]
cln = ["dep:cdk-cln"]
lnd = ["dep:cdk-lnd"]
lnbits = ["dep:cdk-lnbits"]
fakewallet = ["dep:cdk-fake-wallet"]
<<<<<<< HEAD
ldk-node = ["dep:cdk-ldk-node", "dep:ldk-node"]
=======
ldk-node = ["dep:cdk-ldk-node"]
>>>>>>> a3d24c44
grpc-processor = ["dep:cdk-payment-processor", "cdk-signatory/grpc"]
sqlcipher = ["sqlite", "cdk-sqlite/sqlcipher"]
# MSRV is not committed to with swagger enabled
swagger = ["cdk-axum/swagger", "dep:utoipa", "dep:utoipa-swagger-ui"]
redis = ["cdk-axum/redis"]
auth = ["cdk/auth", "cdk-axum/auth", "cdk-sqlite?/auth", "cdk-postgres?/auth"]

[dependencies]
anyhow.workspace = true
async-trait.workspace = true
axum.workspace = true
cdk = { workspace = true, features = [
    "mint",
] }
cdk-sqlite = { workspace = true, features = [
    "mint"
], optional = true }
cdk-postgres = { workspace = true, features = ["mint"], optional = true }
cdk-cln = { workspace = true, optional = true }
cdk-lnbits = { workspace = true, optional = true }
cdk-lnd = { workspace = true, optional = true }
cdk-ldk-node = { workspace = true, optional = true }
cdk-fake-wallet = { workspace = true, optional = true }
cdk-axum.workspace = true
cdk-signatory.workspace = true
cdk-mint-rpc = { workspace = true, optional = true }
cdk-payment-processor = { workspace = true, optional = true }
config.workspace = true
clap.workspace = true
bitcoin.workspace = true
tokio = { workspace = true, default-features = false, features = ["signal"] }
tracing.workspace = true
tracing-subscriber.workspace = true
tracing-appender.workspace = true
futures.workspace = true
serde.workspace = true
bip39.workspace = true
tower-http = { workspace = true, features = ["compression-full", "decompression-full"] }
tower.workspace = true
lightning-invoice.workspace = true
home.workspace = true
url.workspace = true
utoipa = { workspace = true, optional = true }
utoipa-swagger-ui = { version = "9.0.0", features = ["axum"], optional = true }
ldk-node = { workspace = true, optional = true }

[build-dependencies]
# Dep of utopia 2.5.0 breaks so keeping here for now
zip = "=2.4.2"
time = "=0.3.39"<|MERGE_RESOLUTION|>--- conflicted
+++ resolved
@@ -21,11 +21,7 @@
 lnd = ["dep:cdk-lnd"]
 lnbits = ["dep:cdk-lnbits"]
 fakewallet = ["dep:cdk-fake-wallet"]
-<<<<<<< HEAD
 ldk-node = ["dep:cdk-ldk-node", "dep:ldk-node"]
-=======
-ldk-node = ["dep:cdk-ldk-node"]
->>>>>>> a3d24c44
 grpc-processor = ["dep:cdk-payment-processor", "cdk-signatory/grpc"]
 sqlcipher = ["sqlite", "cdk-sqlite/sqlcipher"]
 # MSRV is not committed to with swagger enabled
