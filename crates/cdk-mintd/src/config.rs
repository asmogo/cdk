--- conflicted
+++ resolved
@@ -650,7 +650,7 @@
             Ok(f) => f,
             Err(e) => {
                 tracing::error!(
-                    "Error reading config file, falling back to defaults. Error: {e:?}"
+                    "Error reading config f ile, falling back to defaults. Error: {e:?}"
                 );
                 eprintln!("[mintd] Failed to load config file: {}", e);
                 default_settings
@@ -684,49 +684,6 @@
             .build()?;
         let settings: Settings = config.try_deserialize()?;
 
-<<<<<<< HEAD
-        match settings.payment_backend.kind {
-            PaymentBackendKind::None => panic!("Ln payment_backend must be set"),
-            #[cfg(feature = "cln")]
-            PaymentBackendKind::Cln => assert!(
-                settings.payment_backend.cln.is_some(),
-                "CLN payment_backend requires a valid config."
-            ),
-            #[cfg(feature = "lnbits")]
-            PaymentBackendKind::LNbits => assert!(
-                settings.payment_backend.lnbits.is_some(),
-                "LNbits payment_backend requires a valid config"
-            ),
-            #[cfg(feature = "lnd")]
-            PaymentBackendKind::Lnd => {
-                assert!(
-                    settings.payment_backend.lnd.is_some(),
-                    "LND payment_backend requires a valid config."
-                )
-            }
-            #[cfg(feature = "ldk-node")]
-            PaymentBackendKind::LdkNode => {
-                assert!(
-                    settings.payment_backend.ldk_node.is_some(),
-                    "LDK Node payment_backend requires a valid config."
-                )
-            }
-            #[cfg(feature = "fakewallet")]
-            PaymentBackendKind::FakeWallet => assert!(
-                settings.payment_backend.fake_wallet.is_some(),
-                "FakeWallet payment_backend requires a valid config."
-            ),
-            #[cfg(feature = "grpc-processor")]
-            PaymentBackendKind::GrpcProcessor => {
-                assert!(
-                    settings.payment_backend.grpc_processor.is_some(),
-                    "GRPC payment_backend requires a valid config."
-                )
-            }
-        }
-
-=======
->>>>>>> 9524bb9a
         Ok(settings)
     }
 }
