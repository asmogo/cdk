//! Cdk mintd lib

// std
#[cfg(feature = "auth")]
use std::collections::HashMap;
use std::env::{self};
use std::net::SocketAddr;
use std::path::{Path, PathBuf};
use std::str::FromStr;
use std::sync::Arc;

// external crates
use anyhow::{anyhow, bail, Result};
use axum::Router;
use bip39::Mnemonic;
// internal crate modules
use cdk::cdk_database::{self, MintDatabase, MintKeysDatabase};
use cdk::cdk_payment;
use cdk::cdk_payment::MintPayment;
use cdk::mint::{Mint, MintBuilder, MintMeltLimits};
#[cfg(any(
    feature = "cln",
    feature = "lnbits",
    feature = "lnd",
    feature = "ldk-node",
    feature = "fakewallet",
    feature = "grpc-processor"
))]
use cdk::nuts::nut17::SupportedMethods;
use cdk::nuts::nut19::{CachedEndpoint, Method as NUT19Method, Path as NUT19Path};
#[cfg(any(
    feature = "cln",
    feature = "lnbits",
    feature = "lnd",
    feature = "ldk-node",
    feature = "fakewallet"
))]
use cdk::nuts::CurrencyUnit;
#[cfg(feature = "auth")]
use cdk::nuts::{AuthRequired, Method, ProtectedEndpoint, RoutePath};
use cdk::nuts::{ContactInfo, MintVersion, PaymentMethod};
use cdk::types::QuoteTTL;
use cdk_axum::cache::HttpCache;
#[cfg(feature = "postgres")]
use cdk_postgres::{MintPgAuthDatabase, MintPgDatabase};
#[cfg(all(feature = "auth", feature = "sqlite"))]
use cdk_sqlite::mint::MintSqliteAuthDatabase;
#[cfg(feature = "sqlite")]
use cdk_sqlite::MintSqliteDatabase;
use cli::CLIArgs;
use config::{AuthType, DatabaseEngine, LnBackend};
use env_vars::ENV_WORK_DIR;
use setup::LnBackendSetup;
use tower::ServiceBuilder;
use tower_http::compression::CompressionLayer;
use tower_http::decompression::RequestDecompressionLayer;
use tower_http::trace::TraceLayer;
use tracing_appender::{non_blocking, rolling};
use tracing_subscriber::fmt::writer::MakeWriterExt;
use tracing_subscriber::EnvFilter;
#[cfg(feature = "swagger")]
use utoipa::OpenApi;

pub mod cli;
pub mod config;
pub mod env_vars;
pub mod setup;

const CARGO_PKG_VERSION: Option<&'static str> = option_env!("CARGO_PKG_VERSION");

#[cfg(feature = "cln")]
fn expand_path(path: &str) -> Option<PathBuf> {
    if path.starts_with('~') {
        if let Some(home_dir) = home::home_dir().as_mut() {
            let remainder = &path[2..];
            home_dir.push(remainder);
            let expanded_path = home_dir;
            Some(expanded_path.clone())
        } else {
            None
        }
    } else {
        Some(PathBuf::from(path))
    }
}

/// Performs the initial setup for the application, including configuring tracing,
/// parsing CLI arguments, setting up the working directory, loading settings,
/// and initializing the database connection.
async fn initial_setup(
    work_dir: &Path,
    settings: &config::Settings,
    db_password: Option<String>,
) -> Result<(
    Arc<dyn MintDatabase<cdk_database::Error> + Send + Sync>,
    Arc<dyn MintKeysDatabase<Err = cdk_database::Error> + Send + Sync>,
)> {
    let (localstore, keystore) = setup_database(settings, work_dir, db_password).await?;
    Ok((localstore, keystore))
}

/// Sets up and initializes a tracing subscriber with custom log filtering.
/// Logs can be configured to output to stdout only, file only, or both.
/// Returns a guard that must be kept alive and properly dropped on shutdown.
pub fn setup_tracing(
    work_dir: &Path,
    logging_config: &config::LoggingConfig,
) -> Result<Option<tracing_appender::non_blocking::WorkerGuard>> {
    let default_filter = "debug";
    let hyper_filter = "hyper=warn,rustls=warn,reqwest=warn";
    let h2_filter = "h2=warn";
    let tower_http = "tower_http=warn";
    let rustls = "rustls=warn";

    let env_filter = EnvFilter::new(format!(
        "{default_filter},{hyper_filter},{h2_filter},{tower_http},{rustls}"
    ));

    use config::LoggingOutput;
    match logging_config.output {
        LoggingOutput::Stderr => {
            // Console output only (stderr)
            let console_level = logging_config
                .console_level
                .as_deref()
                .unwrap_or("info")
                .parse::<tracing::Level>()
                .unwrap_or(tracing::Level::INFO);

            let stderr = std::io::stderr.with_max_level(console_level);

            tracing_subscriber::fmt()
                .with_env_filter(env_filter)
                .with_writer(stderr)
                .init();

            tracing::info!("Logging initialized: console only ({}+)", console_level);
            Ok(None)
        }
        LoggingOutput::File => {
            // File output only
            let file_level = logging_config
                .file_level
                .as_deref()
                .unwrap_or("debug")
                .parse::<tracing::Level>()
                .unwrap_or(tracing::Level::DEBUG);

            // Create logs directory in work_dir if it doesn't exist
            let logs_dir = work_dir.join("logs");
            std::fs::create_dir_all(&logs_dir)?;

            // Set up file appender with daily rotation
            let file_appender = rolling::daily(&logs_dir, "cdk-mintd.log");
            let (non_blocking_appender, guard) = non_blocking(file_appender);

            let file_writer = non_blocking_appender.with_max_level(file_level);

            tracing_subscriber::fmt()
                .with_env_filter(env_filter)
                .with_writer(file_writer)
                .init();

            tracing::info!(
                "Logging initialized: file only at {}/cdk-mintd.log ({}+)",
                logs_dir.display(),
                file_level
            );
            Ok(Some(guard))
        }
        LoggingOutput::Both => {
            // Both console and file output (stderr + file)
            let console_level = logging_config
                .console_level
                .as_deref()
                .unwrap_or("info")
                .parse::<tracing::Level>()
                .unwrap_or(tracing::Level::INFO);
            let file_level = logging_config
                .file_level
                .as_deref()
                .unwrap_or("debug")
                .parse::<tracing::Level>()
                .unwrap_or(tracing::Level::DEBUG);

            // Create logs directory in work_dir if it doesn't exist
            let logs_dir = work_dir.join("logs");
            std::fs::create_dir_all(&logs_dir)?;

            // Set up file appender with daily rotation
            let file_appender = rolling::daily(&logs_dir, "cdk-mintd.log");
            let (non_blocking_appender, guard) = non_blocking(file_appender);

            // Combine console output (stderr) and file output
            let stderr = std::io::stderr.with_max_level(console_level);
            let file_writer = non_blocking_appender.with_max_level(file_level);

            tracing_subscriber::fmt()
                .with_env_filter(env_filter)
                .with_writer(stderr.and(file_writer))
                .init();

            tracing::info!(
                "Logging initialized: console ({}+) and file at {}/cdk-mintd.log ({}+)",
                console_level,
                logs_dir.display(),
                file_level
            );
            Ok(Some(guard))
        }
    }
}

/// Retrieves the work directory based on command-line arguments, environment variables, or system defaults.
pub async fn get_work_directory(args: &CLIArgs) -> Result<PathBuf> {
    let work_dir = if let Some(work_dir) = &args.work_dir {
        tracing::info!("Using work dir from cmd arg");
        work_dir.clone()
    } else if let Ok(env_work_dir) = env::var(ENV_WORK_DIR) {
        tracing::info!("Using work dir from env var");
        env_work_dir.into()
    } else {
        work_dir()?
    };
    tracing::info!("Using work dir: {}", work_dir.display());
    Ok(work_dir)
}

/// Loads the application settings based on a configuration file and environment variables.
pub fn load_settings(work_dir: &Path, config_path: Option<PathBuf>) -> Result<config::Settings> {
    // get config file name from args
    let config_file_arg = match config_path {
        Some(c) => c,
        None => work_dir.join("config.toml"),
    };

    let mut settings = if config_file_arg.exists() {
        config::Settings::new(Some(config_file_arg))
    } else {
        tracing::info!("Config file does not exist. Attempting to read env vars");
        config::Settings::default()
    };

    // This check for any settings defined in ENV VARs
    // ENV VARS will take **priority** over those in the config
    settings.from_env()
}

async fn setup_database(
    settings: &config::Settings,
    _work_dir: &Path,
    _db_password: Option<String>,
) -> Result<(
    Arc<dyn MintDatabase<cdk_database::Error> + Send + Sync>,
    Arc<dyn MintKeysDatabase<Err = cdk_database::Error> + Send + Sync>,
)> {
    match settings.database.engine {
        #[cfg(feature = "sqlite")]
        DatabaseEngine::Sqlite => {
            let db = setup_sqlite_database(_work_dir, _db_password).await?;
            let localstore: Arc<dyn MintDatabase<cdk_database::Error> + Send + Sync> = db.clone();
            let keystore: Arc<dyn MintKeysDatabase<Err = cdk_database::Error> + Send + Sync> = db;
            Ok((localstore, keystore))
        }
        #[cfg(feature = "postgres")]
        DatabaseEngine::Postgres => {
            // Get the PostgreSQL configuration, ensuring it exists
            let pg_config = settings.database.postgres.as_ref().ok_or_else(|| {
                anyhow!("PostgreSQL configuration is required when using PostgreSQL engine")
            })?;

            if pg_config.url.is_empty() {
                bail!("PostgreSQL URL is required. Set it in config file [database.postgres] section or via CDK_MINTD_POSTGRES_URL/CDK_MINTD_DATABASE_URL environment variable");
            }

            #[cfg(feature = "postgres")]
            let pg_db = Arc::new(MintPgDatabase::new(pg_config.url.as_str()).await?);
            #[cfg(feature = "postgres")]
            let localstore: Arc<dyn MintDatabase<cdk_database::Error> + Send + Sync> =
                pg_db.clone();
            #[cfg(feature = "postgres")]
            let keystore: Arc<
                dyn MintKeysDatabase<Err = cdk_database::Error> + Send + Sync,
            > = pg_db;
            #[cfg(feature = "postgres")]
            return Ok((localstore, keystore));

            #[cfg(not(feature = "postgres"))]
            bail!("PostgreSQL support not compiled in. Enable the 'postgres' feature to use PostgreSQL database.")
        }
        #[cfg(not(feature = "sqlite"))]
        DatabaseEngine::Sqlite => {
            bail!("SQLite support not compiled in. Enable the 'sqlite' feature to use SQLite database.")
        }
        #[cfg(not(feature = "postgres"))]
        DatabaseEngine::Postgres => {
            bail!("PostgreSQL support not compiled in. Enable the 'postgres' feature to use PostgreSQL database.")
        }
    }
}

#[cfg(feature = "sqlite")]
async fn setup_sqlite_database(
    work_dir: &Path,
    _password: Option<String>,
) -> Result<Arc<MintSqliteDatabase>> {
    let sql_db_path = work_dir.join("cdk-mintd.sqlite");

    #[cfg(not(feature = "sqlcipher"))]
    let db = MintSqliteDatabase::new(&sql_db_path).await?;
    #[cfg(feature = "sqlcipher")]
    let db = {
        // Get password from command line arguments for sqlcipher
        MintSqliteDatabase::new((sql_db_path, _password.unwrap())).await?
    };

    Ok(Arc::new(db))
}

/**
 * Configures a `MintBuilder` instance with provided settings and initializes
 * routers for Lightning Network backends.
 */
async fn configure_mint_builder(
    settings: &config::Settings,
    mint_builder: MintBuilder,
    runtime: Option<std::sync::Arc<tokio::runtime::Runtime>>,
    work_dir: &Path,
) -> Result<(MintBuilder, Vec<Router>)> {
    let mut ln_routers = vec![];

    // Configure basic mint information
    let mint_builder = configure_basic_info(settings, mint_builder);

    // Configure lightning backend
    let mint_builder =
        configure_lightning_backend(settings, mint_builder, &mut ln_routers, runtime, work_dir)
            .await?;

    // Configure caching
    let mint_builder = configure_cache(settings, mint_builder);

    Ok((mint_builder, ln_routers))
}

/// Configures basic mint information (name, contact info, descriptions, etc.)
fn configure_basic_info(settings: &config::Settings, mint_builder: MintBuilder) -> MintBuilder {
    // Add contact information
    let mut contacts = Vec::new();
    if let Some(nostr_key) = &settings.mint_info.contact_nostr_public_key {
        contacts.push(ContactInfo::new("nostr".to_string(), nostr_key.to_string()));
    }
    if let Some(email) = &settings.mint_info.contact_email {
        contacts.push(ContactInfo::new("email".to_string(), email.to_string()));
    }

    // Add version information
    let mint_version = MintVersion::new(
        "cdk-mintd".to_string(),
        CARGO_PKG_VERSION.unwrap_or("Unknown").to_string(),
    );

    // Configure mint builder with basic info
    let mut builder = mint_builder
        .with_name(settings.mint_info.name.clone())
        .with_version(mint_version)
        .with_description(settings.mint_info.description.clone());

    // Add optional information
    if let Some(long_description) = &settings.mint_info.description_long {
        builder = builder.with_long_description(long_description.to_string());
    }

    for contact in contacts {
        builder = builder.with_contact_info(contact);
    }

    if let Some(pubkey) = settings.mint_info.pubkey {
        builder = builder.with_pubkey(pubkey);
    }

    if let Some(icon_url) = &settings.mint_info.icon_url {
        builder = builder.with_icon_url(icon_url.to_string());
    }

    if let Some(motd) = &settings.mint_info.motd {
        builder = builder.with_motd(motd.to_string());
    }

    if let Some(tos_url) = &settings.mint_info.tos_url {
        builder = builder.with_tos_url(tos_url.to_string());
    }

    builder
}
/// Configures Lightning Network backend based on the specified backend type
async fn configure_lightning_backend(
    settings: &config::Settings,
    mut mint_builder: MintBuilder,
    ln_routers: &mut Vec<Router>,
    _runtime: Option<std::sync::Arc<tokio::runtime::Runtime>>,
    work_dir: &Path,
) -> Result<MintBuilder> {
    let mint_melt_limits = MintMeltLimits {
        mint_min: settings.ln.min_mint,
        mint_max: settings.ln.max_mint,
        melt_min: settings.ln.min_melt,
        melt_max: settings.ln.max_melt,
    };

    tracing::debug!("Ln backend: {:?}", settings.ln.ln_backend);

    match settings.ln.ln_backend {
        #[cfg(feature = "cln")]
        LnBackend::Cln => {
            let cln_settings = settings
                .cln
                .clone()
                .expect("Config checked at load that cln is some");
            let cln = cln_settings
                .setup(ln_routers, settings, CurrencyUnit::Msat, None, work_dir)
                .await?;

            mint_builder = configure_backend_for_unit(
                settings,
                mint_builder,
                CurrencyUnit::Sat,
                mint_melt_limits,
                Arc::new(cln),
            )
            .await?;
        }
        #[cfg(feature = "lnbits")]
        LnBackend::LNbits => {
            let lnbits_settings = settings.clone().lnbits.expect("Checked on config load");
            let lnbits = lnbits_settings
                .setup(ln_routers, settings, CurrencyUnit::Sat, None, work_dir)
                .await?;

            mint_builder = configure_backend_for_unit(
                settings,
                mint_builder,
                CurrencyUnit::Sat,
                mint_melt_limits,
                Arc::new(lnbits),
            )
            .await?;
        }
        #[cfg(feature = "lnd")]
        LnBackend::Lnd => {
            let lnd_settings = settings.clone().lnd.expect("Checked at config load");
            let lnd = lnd_settings
                .setup(ln_routers, settings, CurrencyUnit::Msat, None, work_dir)
                .await?;

            mint_builder = configure_backend_for_unit(
                settings,
                mint_builder,
                CurrencyUnit::Sat,
                mint_melt_limits,
                Arc::new(lnd),
            )
            .await?;
        }
        #[cfg(feature = "fakewallet")]
        LnBackend::FakeWallet => {
            let fake_wallet = settings.clone().fake_wallet.expect("Fake wallet defined");
            tracing::info!("Using fake wallet: {:?}", fake_wallet);

            for unit in fake_wallet.clone().supported_units {
                let fake = fake_wallet
                    .setup(ln_routers, settings, unit.clone(), None, work_dir)
                    .await?;

                mint_builder = configure_backend_for_unit(
                    settings,
                    mint_builder,
                    unit.clone(),
                    mint_melt_limits,
                    Arc::new(fake),
                )
                .await?;
            }
        }
        #[cfg(feature = "grpc-processor")]
        LnBackend::GrpcProcessor => {
            let grpc_processor = settings
                .clone()
                .grpc_processor
                .expect("grpc processor config defined");

            tracing::info!(
                "Attempting to start with gRPC payment processor at {}:{}.",
                grpc_processor.addr,
                grpc_processor.port
            );

            for unit in grpc_processor.clone().supported_units {
                tracing::debug!("Adding unit: {:?}", unit);
                let processor = grpc_processor
                    .setup(ln_routers, settings, unit.clone(), None, work_dir)
                    .await?;

                mint_builder = configure_backend_for_unit(
                    settings,
                    mint_builder,
                    unit.clone(),
                    mint_melt_limits,
                    Arc::new(processor),
                )
                .await?;
            }
        }
        #[cfg(feature = "ldk-node")]
        LnBackend::LdkNode => {
            let ldk_node_settings = settings.clone().ldk_node.expect("Checked at config load");
            tracing::info!("Using LDK Node backend: {:?}", ldk_node_settings);

            let ldk_node = ldk_node_settings
                .setup(ln_routers, settings, CurrencyUnit::Sat, _runtime, work_dir)
                .await?;
<<<<<<< HEAD
            
=======

>>>>>>> a3d24c44
            mint_builder = configure_backend_for_unit(
                settings,
                mint_builder,
                CurrencyUnit::Sat,
                mint_melt_limits,
                Arc::new(ldk_node),
            )
            .await?;
        }
        LnBackend::None => {
            tracing::error!(
                "Payment backend was not set or feature disabled. {:?}",
                settings.ln.ln_backend
            );
            bail!("Lightning backend must be configured");
        }
    };

    Ok(mint_builder)
}

/// Helper function to configure a mint builder with a lightning backend for a specific currency unit
async fn configure_backend_for_unit(
    settings: &config::Settings,
    mut mint_builder: MintBuilder,
    unit: cdk::nuts::CurrencyUnit,
    mint_melt_limits: MintMeltLimits,
    backend: Arc<dyn MintPayment<Err = cdk_payment::Error> + Send + Sync>,
) -> Result<MintBuilder> {
    let payment_settings = backend.get_settings().await?;

    if let Some(bolt12) = payment_settings.get("bolt12") {
        if bolt12.as_bool().unwrap_or_default() {
            mint_builder
                .add_payment_processor(
                    unit.clone(),
                    PaymentMethod::Bolt12,
                    mint_melt_limits,
                    Arc::clone(&backend),
                )
                .await?;
        }
    }

    mint_builder
        .add_payment_processor(
            unit.clone(),
            PaymentMethod::Bolt11,
            mint_melt_limits,
            backend,
        )
        .await?;

    if let Some(input_fee) = settings.info.input_fee_ppk {
        mint_builder.set_unit_fee(&unit, input_fee)?;
    }

    #[cfg(any(
        feature = "cln",
        feature = "lnbits",
        feature = "lnd",
        feature = "fakewallet",
        feature = "grpc-processor"
    ))]
    {
        let nut17_supported = SupportedMethods::default_bolt11(unit);
        mint_builder = mint_builder.with_supported_websockets(nut17_supported);
    }

    Ok(mint_builder)
}

/// Configures cache settings
fn configure_cache(settings: &config::Settings, mint_builder: MintBuilder) -> MintBuilder {
    let cached_endpoints = vec![
        CachedEndpoint::new(NUT19Method::Post, NUT19Path::MintBolt11),
        CachedEndpoint::new(NUT19Method::Post, NUT19Path::MeltBolt11),
        CachedEndpoint::new(NUT19Method::Post, NUT19Path::Swap),
    ];

    let cache: HttpCache = settings.info.http_cache.clone().into();
    mint_builder.with_cache(Some(cache.ttl.as_secs()), cached_endpoints)
}

#[cfg(feature = "auth")]
async fn setup_authentication(
    settings: &config::Settings,
    _work_dir: &Path,
    mut mint_builder: MintBuilder,
    _password: Option<String>,
) -> Result<MintBuilder> {
    if let Some(auth_settings) = settings.auth.clone() {
        tracing::info!("Auth settings are defined. {:?}", auth_settings);
        let auth_localstore: Arc<
            dyn cdk_database::MintAuthDatabase<Err = cdk_database::Error> + Send + Sync,
        > = match settings.database.engine {
            #[cfg(feature = "sqlite")]
            DatabaseEngine::Sqlite => {
<<<<<<< HEAD
                let sql_db_path = work_dir.join("cdk-mintd-auth.sqlite");

                #[cfg(not(feature = "sqlcipher"))]
                let sqlite_db = MintSqliteAuthDatabase::new(&sql_db_path).await?;
                #[cfg(feature = "sqlcipher")]
                let sqlite_db = {
                    // Get password from command line arguments for sqlcipher
                    MintSqliteAuthDatabase::new((sql_db_path, _password.unwrap())).await?
                };

                Arc::new(sqlite_db)
=======
                #[cfg(feature = "sqlite")]
                {
                    let sql_db_path = _work_dir.join("cdk-mintd-auth.sqlite");
                    #[cfg(not(feature = "sqlcipher"))]
                    let sqlite_db = MintSqliteAuthDatabase::new(&sql_db_path).await?;
                    #[cfg(feature = "sqlcipher")]
                    let sqlite_db = {
                        // Get password from command line arguments for sqlcipher
                        MintSqliteAuthDatabase::new((sql_db_path, _password.unwrap())).await?
                    };

                    Arc::new(sqlite_db)
                }
                #[cfg(not(feature = "sqlite"))]
                {
                    bail!("SQLite support not compiled in. Enable the 'sqlite' feature to use SQLite database.")
                }
>>>>>>> a3d24c44
            }
            #[cfg(feature = "postgres")]
            DatabaseEngine::Postgres => {
                #[cfg(feature = "postgres")]
                {
                    // Get the PostgreSQL configuration, ensuring it exists
                    let pg_config = settings.database.postgres.as_ref().ok_or_else(|| {
                        anyhow!("PostgreSQL configuration is required when using PostgreSQL engine")
                    })?;

                    if pg_config.url.is_empty() {
                        bail!("PostgreSQL URL is required for auth database. Set it in config file [database.postgres] section or via CDK_MINTD_POSTGRES_URL/CDK_MINTD_DATABASE_URL environment variable");
                    }

                    Arc::new(MintPgAuthDatabase::new(pg_config.url.as_str()).await?)
                }
                #[cfg(not(feature = "postgres"))]
                {
                    bail!("PostgreSQL support not compiled in. Enable the 'postgres' feature to use PostgreSQL database.")
                }
            }
            #[cfg(not(feature = "sqlite"))]
            DatabaseEngine::Sqlite => {
                bail!("SQLite support not compiled in. Enable the 'sqlite' feature to use SQLite database.")
            }
            #[cfg(not(feature = "postgres"))]
            DatabaseEngine::Postgres => {
                bail!("PostgreSQL support not compiled in. Enable the 'postgres' feature to use PostgreSQL database.")
            }
        };

        let mut protected_endpoints = HashMap::new();
        let mut blind_auth_endpoints = vec![];
        let mut clear_auth_endpoints = vec![];
        let mut unprotected_endpoints = vec![];

        let mint_blind_auth_endpoint =
            ProtectedEndpoint::new(Method::Post, RoutePath::MintBlindAuth);

        protected_endpoints.insert(mint_blind_auth_endpoint, AuthRequired::Clear);

        clear_auth_endpoints.push(mint_blind_auth_endpoint);

        // Helper function to add endpoint based on auth type
        let mut add_endpoint = |endpoint: ProtectedEndpoint, auth_type: &AuthType| {
            match auth_type {
                AuthType::Blind => {
                    protected_endpoints.insert(endpoint, AuthRequired::Blind);
                    blind_auth_endpoints.push(endpoint);
                }
                AuthType::Clear => {
                    protected_endpoints.insert(endpoint, AuthRequired::Clear);
                    clear_auth_endpoints.push(endpoint);
                }
                AuthType::None => {
                    unprotected_endpoints.push(endpoint);
                }
            };
        };

        // Get mint quote endpoint
        {
            let mint_quote_protected_endpoint =
                ProtectedEndpoint::new(cdk::nuts::Method::Post, RoutePath::MintQuoteBolt11);
            add_endpoint(mint_quote_protected_endpoint, &auth_settings.get_mint_quote);
        }

        // Check mint quote endpoint
        {
            let check_mint_protected_endpoint =
                ProtectedEndpoint::new(Method::Get, RoutePath::MintQuoteBolt11);
            add_endpoint(
                check_mint_protected_endpoint,
                &auth_settings.check_mint_quote,
            );
        }

        // Mint endpoint
        {
            let mint_protected_endpoint =
                ProtectedEndpoint::new(cdk::nuts::Method::Post, RoutePath::MintBolt11);
            add_endpoint(mint_protected_endpoint, &auth_settings.mint);
        }

        // Get melt quote endpoint
        {
            let melt_quote_protected_endpoint = ProtectedEndpoint::new(
                cdk::nuts::Method::Post,
                cdk::nuts::RoutePath::MeltQuoteBolt11,
            );
            add_endpoint(melt_quote_protected_endpoint, &auth_settings.get_melt_quote);
        }

        // Check melt quote endpoint
        {
            let check_melt_protected_endpoint =
                ProtectedEndpoint::new(Method::Get, RoutePath::MeltQuoteBolt11);
            add_endpoint(
                check_melt_protected_endpoint,
                &auth_settings.check_melt_quote,
            );
        }

        // Melt endpoint
        {
            let melt_protected_endpoint =
                ProtectedEndpoint::new(Method::Post, RoutePath::MeltBolt11);
            add_endpoint(melt_protected_endpoint, &auth_settings.melt);
        }

        // Swap endpoint
        {
            let swap_protected_endpoint = ProtectedEndpoint::new(Method::Post, RoutePath::Swap);
            add_endpoint(swap_protected_endpoint, &auth_settings.swap);
        }

        // Restore endpoint
        {
            let restore_protected_endpoint =
                ProtectedEndpoint::new(Method::Post, RoutePath::Restore);
            add_endpoint(restore_protected_endpoint, &auth_settings.restore);
        }

        // Check proof state endpoint
        {
            let state_protected_endpoint =
                ProtectedEndpoint::new(Method::Post, RoutePath::Checkstate);
            add_endpoint(state_protected_endpoint, &auth_settings.check_proof_state);
        }

        mint_builder = mint_builder.with_auth(
            auth_localstore.clone(),
            auth_settings.openid_discovery,
            auth_settings.openid_client_id,
            clear_auth_endpoints,
        );
        mint_builder =
            mint_builder.with_blind_auth(auth_settings.mint_max_bat, blind_auth_endpoints);

        let mut tx = auth_localstore.begin_transaction().await?;

        tx.remove_protected_endpoints(unprotected_endpoints).await?;
        tx.add_protected_endpoints(protected_endpoints).await?;
        tx.commit().await?;
    }
    Ok(mint_builder)
}

/// Build mints with the configured the signing method (remote signatory or local seed)
async fn build_mint(
    settings: &config::Settings,
    keystore: Arc<dyn MintKeysDatabase<Err = cdk_database::Error> + Send + Sync>,
    mint_builder: MintBuilder,
) -> Result<Mint> {
    if let Some(signatory_url) = settings.info.signatory_url.clone() {
        tracing::info!(
            "Connecting to remote signatory to {} with certs {:?}",
            signatory_url,
            settings.info.signatory_certs.clone()
        );

        Ok(mint_builder
            .build_with_signatory(Arc::new(
                cdk_signatory::SignatoryRpcClient::new(
                    signatory_url,
                    settings.info.signatory_certs.clone(),
                )
                .await?,
            ))
            .await?)
    } else if let Some(mnemonic) = settings
        .info
        .mnemonic
        .clone()
        .map(|s| Mnemonic::from_str(&s))
        .transpose()?
    {
        Ok(mint_builder
            .build_with_seed(keystore, &mnemonic.to_seed_normalized(""))
            .await?)
    } else {
        bail!("No seed nor remote signatory set");
    }
}

async fn start_services_with_shutdown(
    mint: Arc<cdk::mint::Mint>,
    settings: &config::Settings,
    ln_routers: Vec<Router>,
    work_dir: &Path,
    mint_builder_info: cdk::nuts::MintInfo,
    shutdown_signal: impl std::future::Future<Output = ()> + Send + 'static,
) -> Result<()> {
    let listen_addr = settings.info.listen_host.clone();
    let listen_port = settings.info.listen_port;
    let cache: HttpCache = settings.info.http_cache.clone().into();

    #[cfg(feature = "management-rpc")]
    let mut rpc_enabled = false;
    #[cfg(not(feature = "management-rpc"))]
    let rpc_enabled = false;

    #[cfg(feature = "management-rpc")]
    let mut rpc_server: Option<cdk_mint_rpc::MintRPCServer> = None;

    #[cfg(feature = "management-rpc")]
    {
        if let Some(rpc_settings) = settings.mint_management_rpc.clone() {
            if rpc_settings.enabled {
                let addr = rpc_settings.address.unwrap_or("127.0.0.1".to_string());
                let port = rpc_settings.port.unwrap_or(8086);
                let mut mint_rpc = cdk_mint_rpc::MintRPCServer::new(&addr, port, mint.clone())?;

                let tls_dir = rpc_settings.tls_dir_path.unwrap_or(work_dir.join("tls"));

                if !tls_dir.exists() {
                    tracing::error!("TLS directory does not exist: {}", tls_dir.display());
                    bail!("Cannot start RPC server: TLS directory does not exist");
                }

                mint_rpc.start(Some(tls_dir)).await?;

                rpc_server = Some(mint_rpc);

                rpc_enabled = true;
            }
        }
    }

    if rpc_enabled {
        if mint.mint_info().await.is_err() {
            tracing::info!("Mint info not set on mint, setting.");
            mint.set_mint_info(mint_builder_info).await?;
            mint.set_quote_ttl(QuoteTTL::new(10_000, 10_000)).await?;
        } else {
            if mint.localstore().get_quote_ttl().await.is_err() {
                mint.set_quote_ttl(QuoteTTL::new(10_000, 10_000)).await?;
            }
            // Add version information
            let mint_version = MintVersion::new(
                "cdk-mintd".to_string(),
                CARGO_PKG_VERSION.unwrap_or("Unknown").to_string(),
            );
            let mut stored_mint_info = mint.mint_info().await?;
            stored_mint_info.version = Some(mint_version);
            mint.set_mint_info(stored_mint_info).await?;

            tracing::info!("Mint info already set, not using config file settings.");
        }
    } else {
        tracing::info!("RPC not enabled, using mint info from config.");
        mint.set_mint_info(mint_builder_info).await?;
        mint.set_quote_ttl(QuoteTTL::new(10_000, 10_000)).await?;
    }

    let mint_info = mint.mint_info().await?;
    let nut04_methods = mint_info.nuts.nut04.supported_methods();
    let nut05_methods = mint_info.nuts.nut05.supported_methods();

    let bolt12_supported = nut04_methods.contains(&&PaymentMethod::Bolt12)
        || nut05_methods.contains(&&PaymentMethod::Bolt12);

    let v1_service =
        cdk_axum::create_mint_router_with_custom_cache(Arc::clone(&mint), cache, bolt12_supported)
            .await?;

    let mut mint_service = Router::new()
        .merge(v1_service)
        .layer(
            ServiceBuilder::new()
                .layer(RequestDecompressionLayer::new())
                .layer(CompressionLayer::new()),
        )
        .layer(TraceLayer::new_for_http());

    #[cfg(feature = "swagger")]
    {
        if settings.info.enable_swagger_ui.unwrap_or(false) {
            mint_service = mint_service.merge(
                utoipa_swagger_ui::SwaggerUi::new("/swagger-ui")
                    .url("/api-docs/openapi.json", cdk_axum::ApiDoc::openapi()),
            );
        }
    }

    for router in ln_routers {
        mint_service = mint_service.merge(router);
    }

    mint.start().await?;

    let socket_addr = SocketAddr::from_str(&format!("{listen_addr}:{listen_port}"))?;

    let listener = tokio::net::TcpListener::bind(socket_addr).await?;

    tracing::info!("listening on {}", listener.local_addr().unwrap());

    // Wait for axum server to complete with custom shutdown signal
    let axum_result = axum::serve(listener, mint_service).with_graceful_shutdown(shutdown_signal);

    match axum_result.await {
        Ok(_) => {
            tracing::info!("Axum server stopped with okay status");
        }
        Err(err) => {
            tracing::warn!("Axum server stopped with error");
            tracing::error!("{}", err);
            bail!("Axum exited with error")
        }
    }

    mint.stop().await?;

    #[cfg(feature = "management-rpc")]
    {
        if let Some(rpc_server) = rpc_server {
            rpc_server.stop().await?;
        }
    }

    Ok(())
}

async fn shutdown_signal() {
    tokio::signal::ctrl_c()
        .await
        .expect("failed to install CTRL+C handler");
    tracing::info!("Shutdown signal received");
}

fn work_dir() -> Result<PathBuf> {
    let home_dir = home::home_dir().ok_or(anyhow!("Unknown home dir"))?;
    let dir = home_dir.join(".cdk-mintd");

    std::fs::create_dir_all(&dir)?;

    Ok(dir)
}

/// The main entry point for the application when used as a library
pub async fn run_mintd(
    work_dir: &Path,
    settings: &config::Settings,
    db_password: Option<String>,
    enable_logging: bool,
    runtime: Option<std::sync::Arc<tokio::runtime::Runtime>>,
) -> Result<()> {
    let _guard = if enable_logging {
        setup_tracing(work_dir, &settings.info.logging)?
    } else {
        None
    };

    let result =
        run_mintd_with_shutdown(work_dir, settings, shutdown_signal(), db_password, runtime).await;

    // Explicitly drop the guard to ensure proper cleanup
    if let Some(guard) = _guard {
        tracing::info!("Shutting down logging worker thread");
        drop(guard);
        // Give the worker thread a moment to flush any remaining logs
        tokio::time::sleep(tokio::time::Duration::from_millis(100)).await;
    }

    tracing::info!("Mintd shutdown");

    result
}

/// Run mintd with a custom shutdown signal
pub async fn run_mintd_with_shutdown(
    work_dir: &Path,
    settings: &config::Settings,
    shutdown_signal: impl std::future::Future<Output = ()> + Send + 'static,
    db_password: Option<String>,
    runtime: Option<std::sync::Arc<tokio::runtime::Runtime>>,
) -> Result<()> {
    let (localstore, keystore) = initial_setup(work_dir, settings, db_password.clone()).await?;

    let mint_builder = MintBuilder::new(localstore);

    let (mint_builder, ln_routers) =
        configure_mint_builder(settings, mint_builder, runtime, work_dir).await?;
    #[cfg(feature = "auth")]
    let mint_builder = setup_authentication(settings, work_dir, mint_builder, db_password).await?;

    let mint = build_mint(settings, keystore, mint_builder).await?;

    tracing::debug!("Mint built from builder.");

    let mint = Arc::new(mint);

    // Checks the status of all pending melt quotes
    // Pending melt quotes where the payment has gone through inputs are burnt
    // Pending melt quotes where the payment has **failed** inputs are reset to unspent
    mint.check_pending_melt_quotes().await?;

    let result = start_services_with_shutdown(
        mint.clone(),
        settings,
        ln_routers,
        work_dir,
        mint.mint_info().await?,
        shutdown_signal,
    )
    .await;

    // Ensure any remaining tracing data is flushed
    // This is particularly important for file-based logging
    tracing::debug!("Flushing remaining trace data");

    result
}<|MERGE_RESOLUTION|>--- conflicted
+++ resolved
@@ -519,11 +519,25 @@
             let ldk_node = ldk_node_settings
                 .setup(ln_routers, settings, CurrencyUnit::Sat, _runtime, work_dir)
                 .await?;
-<<<<<<< HEAD
-            
-=======
-
->>>>>>> a3d24c44
+
+            mint_builder = configure_backend_for_unit(
+                settings,
+                mint_builder,
+                CurrencyUnit::Sat,
+                mint_melt_limits,
+                Arc::new(ldk_node),
+            )
+            .await?;
+        }
+        #[cfg(feature = "ldk-node")]
+        LnBackend::LdkNode => {
+            let ldk_node_settings = settings.clone().ldk_node.expect("Checked at config load");
+            tracing::info!("Using LDK Node backend: {:?}", ldk_node_settings);
+
+            let ldk_node = ldk_node_settings
+                .setup(ln_routers, settings, CurrencyUnit::Sat, _runtime, work_dir)
+                .await?;
+
             mint_builder = configure_backend_for_unit(
                 settings,
                 mint_builder,
@@ -622,19 +636,6 @@
         > = match settings.database.engine {
             #[cfg(feature = "sqlite")]
             DatabaseEngine::Sqlite => {
-<<<<<<< HEAD
-                let sql_db_path = work_dir.join("cdk-mintd-auth.sqlite");
-
-                #[cfg(not(feature = "sqlcipher"))]
-                let sqlite_db = MintSqliteAuthDatabase::new(&sql_db_path).await?;
-                #[cfg(feature = "sqlcipher")]
-                let sqlite_db = {
-                    // Get password from command line arguments for sqlcipher
-                    MintSqliteAuthDatabase::new((sql_db_path, _password.unwrap())).await?
-                };
-
-                Arc::new(sqlite_db)
-=======
                 #[cfg(feature = "sqlite")]
                 {
                     let sql_db_path = _work_dir.join("cdk-mintd-auth.sqlite");
@@ -652,7 +653,6 @@
                 {
                     bail!("SQLite support not compiled in. Enable the 'sqlite' feature to use SQLite database.")
                 }
->>>>>>> a3d24c44
             }
             #[cfg(feature = "postgres")]
             DatabaseEngine::Postgres => {
