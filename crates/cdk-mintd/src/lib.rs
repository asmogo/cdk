//! Cdk mintd lib

// std
#[cfg(feature = "auth")]
use std::collections::HashMap;
use std::env::{self};
use std::net::SocketAddr;
use std::path::{Path, PathBuf};
use std::str::FromStr;
use std::sync::Arc;

// external crates
use anyhow::{anyhow, bail, Result};
use axum::Router;
use bip39::Mnemonic;
// internal crate modules
use cdk::cdk_database::{self, MintDatabase, MintKVStore, MintKeysDatabase};
use cdk::cdk_payment;
use cdk::cdk_payment::MintPayment;
use cdk::mint::{Mint, MintBuilder, MintMeltLimits};
#[cfg(any(
    feature = "cln",
    feature = "lnbits",
    feature = "lnd",
    feature = "ldk-node",
    feature = "fakewallet",
    feature = "grpc-processor"
))]
use cdk::nuts::nut17::SupportedMethods;
use cdk::nuts::nut19::{CachedEndpoint, Method as NUT19Method, Path as NUT19Path};
#[cfg(any(
    feature = "cln",
    feature = "lnbits",
    feature = "lnd",
    feature = "ldk-node",
    feature = "fakewallet"
))]
use cdk::nuts::CurrencyUnit;
#[cfg(feature = "auth")]
use cdk::nuts::{AuthRequired, Method, ProtectedEndpoint, RoutePath};
use cdk::nuts::{ContactInfo, MintVersion, PaymentMethod};
use cdk::types::QuoteTTL;
use cdk_axum::cache::HttpCache;
#[cfg(feature = "postgres")]
use cdk_postgres::{MintPgAuthDatabase, MintPgDatabase};
#[cfg(all(feature = "auth", feature = "sqlite"))]
use cdk_sqlite::mint::MintSqliteAuthDatabase;
#[cfg(feature = "sqlite")]
use cdk_sqlite::MintSqliteDatabase;
use cli::CLIArgs;
use config::{AuthType, DatabaseEngine, LnBackend};
use env_vars::ENV_WORK_DIR;
use setup::LnBackendSetup;
use tower::ServiceBuilder;
use tower_http::compression::CompressionLayer;
use tower_http::decompression::RequestDecompressionLayer;
use tower_http::trace::TraceLayer;
use tracing_appender::{non_blocking, rolling};
use tracing_subscriber::fmt::writer::MakeWriterExt;
use tracing_subscriber::EnvFilter;
#[cfg(feature = "swagger")]
use utoipa::OpenApi;

pub mod cli;
pub mod config;
pub mod env_vars;
pub mod setup;

const CARGO_PKG_VERSION: Option<&'static str> = option_env!("CARGO_PKG_VERSION");

#[cfg(feature = "cln")]
fn expand_path(path: &str) -> Option<PathBuf> {
    if path.starts_with('~') {
        if let Some(home_dir) = home::home_dir().as_mut() {
            let remainder = &path[2..];
            home_dir.push(remainder);
            let expanded_path = home_dir;
            Some(expanded_path.clone())
        } else {
            None
        }
    } else {
        Some(PathBuf::from(path))
    }
}

/// Performs the initial setup for the application, including configuring tracing,
/// parsing CLI arguments, setting up the working directory, loading settings,
/// and initializing the database connection.
async fn initial_setup(
    work_dir: &Path,
    settings: &config::Settings,
    db_password: Option<String>,
) -> Result<(
    Arc<dyn MintDatabase<cdk_database::Error> + Send + Sync>,
    Arc<dyn MintKeysDatabase<Err = cdk_database::Error> + Send + Sync>,
    Arc<dyn MintKVStore<Err = cdk_database::Error> + Send + Sync>,
)> {
    let (localstore, keystore, kv) = setup_database(settings, work_dir, db_password).await?;
    Ok((localstore, keystore, kv))
}

/// Sets up and initializes a tracing subscriber with custom log filtering.
/// Logs can be configured to output to stdout only, file only, or both.
/// Returns a guard that must be kept alive and properly dropped on shutdown.
pub fn setup_tracing(
    work_dir: &Path,
    logging_config: &config::LoggingConfig,
) -> Result<Option<tracing_appender::non_blocking::WorkerGuard>> {
    let default_filter = "debug";
    let hyper_filter = "hyper=warn,rustls=warn,reqwest=warn";
    let h2_filter = "h2=warn";
    let tower_http = "tower_http=warn";
    let rustls = "rustls=warn";

    let env_filter = EnvFilter::new(format!(
        "{default_filter},{hyper_filter},{h2_filter},{tower_http},{rustls}"
    ));

    use config::LoggingOutput;
    match logging_config.output {
        LoggingOutput::Stderr => {
            // Console output only (stderr)
            let console_level = logging_config
                .console_level
                .as_deref()
                .unwrap_or("info")
                .parse::<tracing::Level>()
                .unwrap_or(tracing::Level::INFO);

            let stderr = std::io::stderr.with_max_level(console_level);

            tracing_subscriber::fmt()
                .with_env_filter(env_filter)
                .with_writer(stderr)
                .init();

            tracing::info!("Logging initialized: console only ({}+)", console_level);
            Ok(None)
        }
        LoggingOutput::File => {
            // File output only
            let file_level = logging_config
                .file_level
                .as_deref()
                .unwrap_or("debug")
                .parse::<tracing::Level>()
                .unwrap_or(tracing::Level::DEBUG);

            // Create logs directory in work_dir if it doesn't exist
            let logs_dir = work_dir.join("logs");
            std::fs::create_dir_all(&logs_dir)?;

            // Set up file appender with daily rotation
            let file_appender = rolling::daily(&logs_dir, "cdk-mintd.log");
            let (non_blocking_appender, guard) = non_blocking(file_appender);

            let file_writer = non_blocking_appender.with_max_level(file_level);

            tracing_subscriber::fmt()
                .with_env_filter(env_filter)
                .with_writer(file_writer)
                .init();

            tracing::info!(
                "Logging initialized: file only at {}/cdk-mintd.log ({}+)",
                logs_dir.display(),
                file_level
            );
            Ok(Some(guard))
        }
        LoggingOutput::Both => {
            // Both console and file output (stderr + file)
            let console_level = logging_config
                .console_level
                .as_deref()
                .unwrap_or("info")
                .parse::<tracing::Level>()
                .unwrap_or(tracing::Level::INFO);
            let file_level = logging_config
                .file_level
                .as_deref()
                .unwrap_or("debug")
                .parse::<tracing::Level>()
                .unwrap_or(tracing::Level::DEBUG);

            // Create logs directory in work_dir if it doesn't exist
            let logs_dir = work_dir.join("logs");
            std::fs::create_dir_all(&logs_dir)?;

            // Set up file appender with daily rotation
            let file_appender = rolling::daily(&logs_dir, "cdk-mintd.log");
            let (non_blocking_appender, guard) = non_blocking(file_appender);

            // Combine console output (stderr) and file output
            let stderr = std::io::stderr.with_max_level(console_level);
            let file_writer = non_blocking_appender.with_max_level(file_level);

            tracing_subscriber::fmt()
                .with_env_filter(env_filter)
                .with_writer(stderr.and(file_writer))
                .init();

            tracing::info!(
                "Logging initialized: console ({}+) and file at {}/cdk-mintd.log ({}+)",
                console_level,
                logs_dir.display(),
                file_level
            );
            Ok(Some(guard))
        }
    }
}

/// Retrieves the work directory based on command-line arguments, environment variables, or system defaults.
pub async fn get_work_directory(args: &CLIArgs) -> Result<PathBuf> {
    let work_dir = if let Some(work_dir) = &args.work_dir {
        tracing::info!("Using work dir from cmd arg");
        work_dir.clone()
    } else if let Ok(env_work_dir) = env::var(ENV_WORK_DIR) {
        tracing::info!("Using work dir from env var");
        env_work_dir.into()
    } else {
        work_dir()?
    };
    tracing::info!("Using work dir: {}", work_dir.display());
    Ok(work_dir)
}

/// Loads the application settings based on a configuration file and environment variables.
pub fn load_settings(work_dir: &Path, config_path: Option<PathBuf>) -> Result<config::Settings> {
    // get config file name from args
    let config_file_arg = match config_path {
        Some(c) => c,
        None => work_dir.join("config.toml"),
    };

    let mut settings = if config_file_arg.exists() {
        config::Settings::new(Some(config_file_arg))
    } else {
        tracing::info!("Config file does not exist. Attempting to read env vars");
        config::Settings::default()
    };

    // This check for any settings defined in ENV VARs
    // ENV VARS will take **priority** over those in the config
    settings.from_env()
}

async fn setup_database(
    settings: &config::Settings,
    _work_dir: &Path,
    _db_password: Option<String>,
) -> Result<(
    Arc<dyn MintDatabase<cdk_database::Error> + Send + Sync>,
    Arc<dyn MintKeysDatabase<Err = cdk_database::Error> + Send + Sync>,
    Arc<dyn MintKVStore<Err = cdk_database::Error> + Send + Sync>,
)> {
    match settings.database.engine {
        #[cfg(feature = "sqlite")]
        DatabaseEngine::Sqlite => {
            let db = setup_sqlite_database(_work_dir, _db_password).await?;
            let localstore: Arc<dyn MintDatabase<cdk_database::Error> + Send + Sync> = db.clone();
            let kv: Arc<dyn MintKVStore<Err = cdk_database::Error> + Send + Sync> = db.clone();
            let keystore: Arc<dyn MintKeysDatabase<Err = cdk_database::Error> + Send + Sync> = db;
            Ok((localstore, keystore, kv))
        }
        #[cfg(feature = "postgres")]
        DatabaseEngine::Postgres => {
            // Get the PostgreSQL configuration, ensuring it exists
            let pg_config = settings.database.postgres.as_ref().ok_or_else(|| {
                anyhow!("PostgreSQL configuration is required when using PostgreSQL engine")
            })?;

            if pg_config.url.is_empty() {
                bail!("PostgreSQL URL is required. Set it in config file [database.postgres] section or via CDK_MINTD_POSTGRES_URL/CDK_MINTD_DATABASE_URL environment variable");
            }

            #[cfg(feature = "postgres")]
            let pg_db = Arc::new(MintPgDatabase::new(pg_config.url.as_str()).await?);
            #[cfg(feature = "postgres")]
            let localstore: Arc<dyn MintDatabase<cdk_database::Error> + Send + Sync> =
                pg_db.clone();
            #[cfg(feature = "postgres")]
            let kv: Arc<dyn MintKVStore<Err = cdk_database::Error> + Send + Sync> = pg_db.clone();
            #[cfg(feature = "postgres")]
            let keystore: Arc<
                dyn MintKeysDatabase<Err = cdk_database::Error> + Send + Sync,
            > = pg_db;
            #[cfg(feature = "postgres")]
            return Ok((localstore, keystore, kv));

            #[cfg(not(feature = "postgres"))]
            bail!("PostgreSQL support not compiled in. Enable the 'postgres' feature to use PostgreSQL database.")
        }
        #[cfg(not(feature = "sqlite"))]
        DatabaseEngine::Sqlite => {
            bail!("SQLite support not compiled in. Enable the 'sqlite' feature to use SQLite database.")
        }
        #[cfg(not(feature = "postgres"))]
        DatabaseEngine::Postgres => {
            bail!("PostgreSQL support not compiled in. Enable the 'postgres' feature to use PostgreSQL database.")
        }
    }
}

#[cfg(feature = "sqlite")]
async fn setup_sqlite_database(
    work_dir: &Path,
    _password: Option<String>,
) -> Result<Arc<MintSqliteDatabase>> {
    let sql_db_path = work_dir.join("cdk-mintd.sqlite");

    #[cfg(not(feature = "sqlcipher"))]
    let db = MintSqliteDatabase::new(&sql_db_path).await?;
    #[cfg(feature = "sqlcipher")]
    let db = {
        // Get password from command line arguments for sqlcipher
        MintSqliteDatabase::new((sql_db_path, _password.unwrap())).await?
    };

    Ok(Arc::new(db))
}

/**
 * Configures a `MintBuilder` instance with provided settings and initializes
 * routers for Lightning Network backends.
 */
async fn configure_mint_builder(
    settings: &config::Settings,
    mint_builder: MintBuilder,
    runtime: Option<std::sync::Arc<tokio::runtime::Runtime>>,
    work_dir: &Path,
<<<<<<< HEAD
=======
    kv_store: Option<Arc<dyn MintKVStore<Err = cdk::cdk_database::Error> + Send + Sync>>,
>>>>>>> cfec30a3
) -> Result<(MintBuilder, Vec<Router>)> {
    let mut ln_routers = vec![];

    // Configure basic mint information
    let mint_builder = configure_basic_info(settings, mint_builder);

    // Configure lightning backend
<<<<<<< HEAD
    let mint_builder =
        configure_lightning_backend(settings, mint_builder, &mut ln_routers, runtime, work_dir)
            .await?;
=======
    let mint_builder = configure_lightning_backend(
        settings,
        mint_builder,
        &mut ln_routers,
        runtime,
        work_dir,
        kv_store,
    )
    .await?;
>>>>>>> cfec30a3

    // Configure caching
    let mint_builder = configure_cache(settings, mint_builder);

    Ok((mint_builder, ln_routers))
}

/// Configures basic mint information (name, contact info, descriptions, etc.)
fn configure_basic_info(settings: &config::Settings, mint_builder: MintBuilder) -> MintBuilder {
    // Add contact information
    let mut contacts = Vec::new();
    if let Some(nostr_key) = &settings.mint_info.contact_nostr_public_key {
        contacts.push(ContactInfo::new("nostr".to_string(), nostr_key.to_string()));
    }
    if let Some(email) = &settings.mint_info.contact_email {
        contacts.push(ContactInfo::new("email".to_string(), email.to_string()));
    }

    // Add version information
    let mint_version = MintVersion::new(
        "cdk-mintd".to_string(),
        CARGO_PKG_VERSION.unwrap_or("Unknown").to_string(),
    );

    // Configure mint builder with basic info
    let mut builder = mint_builder
        .with_name(settings.mint_info.name.clone())
        .with_version(mint_version)
        .with_description(settings.mint_info.description.clone());

    // Add optional information
    if let Some(long_description) = &settings.mint_info.description_long {
        builder = builder.with_long_description(long_description.to_string());
    }

    for contact in contacts {
        builder = builder.with_contact_info(contact);
    }

    if let Some(pubkey) = settings.mint_info.pubkey {
        builder = builder.with_pubkey(pubkey);
    }

    if let Some(icon_url) = &settings.mint_info.icon_url {
        builder = builder.with_icon_url(icon_url.to_string());
    }

    if let Some(motd) = &settings.mint_info.motd {
        builder = builder.with_motd(motd.to_string());
    }

    if let Some(tos_url) = &settings.mint_info.tos_url {
        builder = builder.with_tos_url(tos_url.to_string());
    }

    builder
}
/// Configures Lightning Network backend based on the specified backend type
async fn configure_lightning_backend(
    settings: &config::Settings,
    mut mint_builder: MintBuilder,
    ln_routers: &mut Vec<Router>,
    _runtime: Option<std::sync::Arc<tokio::runtime::Runtime>>,
    work_dir: &Path,
<<<<<<< HEAD
=======
    _kv_store: Option<Arc<dyn MintKVStore<Err = cdk::cdk_database::Error> + Send + Sync>>,
>>>>>>> cfec30a3
) -> Result<MintBuilder> {
    let mint_melt_limits = MintMeltLimits {
        mint_min: settings.ln.min_mint,
        mint_max: settings.ln.max_mint,
        melt_min: settings.ln.min_melt,
        melt_max: settings.ln.max_melt,
    };

    tracing::debug!("Ln backend: {:?}", settings.ln.ln_backend);

    match settings.ln.ln_backend {
        #[cfg(feature = "cln")]
        LnBackend::Cln => {
            let cln_settings = settings
                .cln
                .clone()
                .expect("Config checked at load that cln is some");
            let cln = cln_settings
<<<<<<< HEAD
                .setup(ln_routers, settings, CurrencyUnit::Msat, None, work_dir)
=======
                .setup(
                    ln_routers,
                    settings,
                    CurrencyUnit::Msat,
                    None,
                    work_dir,
                    None,
                )
>>>>>>> cfec30a3
                .await?;

            mint_builder = configure_backend_for_unit(
                settings,
                mint_builder,
                CurrencyUnit::Sat,
                mint_melt_limits,
                Arc::new(cln),
            )
            .await?;
        }
        #[cfg(feature = "lnbits")]
        LnBackend::LNbits => {
            let lnbits_settings = settings.clone().lnbits.expect("Checked on config load");
            let lnbits = lnbits_settings
<<<<<<< HEAD
                .setup(ln_routers, settings, CurrencyUnit::Sat, None, work_dir)
=======
                .setup(
                    ln_routers,
                    settings,
                    CurrencyUnit::Sat,
                    None,
                    work_dir,
                    None,
                )
>>>>>>> cfec30a3
                .await?;

            mint_builder = configure_backend_for_unit(
                settings,
                mint_builder,
                CurrencyUnit::Sat,
                mint_melt_limits,
                Arc::new(lnbits),
            )
            .await?;
        }
        #[cfg(feature = "lnd")]
        LnBackend::Lnd => {
            let lnd_settings = settings.clone().lnd.expect("Checked at config load");
            let lnd = lnd_settings
<<<<<<< HEAD
                .setup(ln_routers, settings, CurrencyUnit::Msat, None, work_dir)
=======
                .setup(
                    ln_routers,
                    settings,
                    CurrencyUnit::Msat,
                    None,
                    work_dir,
                    None,
                )
>>>>>>> cfec30a3
                .await?;

            mint_builder = configure_backend_for_unit(
                settings,
                mint_builder,
                CurrencyUnit::Sat,
                mint_melt_limits,
                Arc::new(lnd),
            )
            .await?;
        }
        #[cfg(feature = "ldk-node")]
        LnBackend::LdkNode => {
            let ldk_node_settings = settings.clone().ldk_node.expect("Checked at config load");
            tracing::info!("Using LDK Node backend: {:?}", ldk_node_settings);

            let ldk_node = ldk_node_settings
                .setup(ln_routers, settings, CurrencyUnit::Sat, _runtime, work_dir)
                .await?;

            mint_builder = configure_backend_for_unit(
                settings,
                mint_builder,
                CurrencyUnit::Sat,
                mint_melt_limits,
                Arc::new(ldk_node),
            )
                .await?;
        }
        #[cfg(feature = "fakewallet")]
        LnBackend::FakeWallet => {
            let fake_wallet = settings.clone().fake_wallet.expect("Fake wallet defined");
            tracing::info!("Using fake wallet: {:?}", fake_wallet);

            for unit in fake_wallet.clone().supported_units {
                let fake = fake_wallet
<<<<<<< HEAD
                    .setup(ln_routers, settings, unit.clone(), None, work_dir)
=======
                    .setup(
                        ln_routers,
                        settings,
                        unit.clone(),
                        None,
                        work_dir,
                        _kv_store.clone(),
                    )
>>>>>>> cfec30a3
                    .await?;

                mint_builder = configure_backend_for_unit(
                    settings,
                    mint_builder,
                    unit.clone(),
                    mint_melt_limits,
                    Arc::new(fake),
                )
                .await?;
            }
        }
        #[cfg(feature = "grpc-processor")]
        LnBackend::GrpcProcessor => {
            let grpc_processor = settings
                .clone()
                .grpc_processor
                .expect("grpc processor config defined");

            tracing::info!(
                "Attempting to start with gRPC payment processor at {}:{}.",
                grpc_processor.addr,
                grpc_processor.port
            );

            for unit in grpc_processor.clone().supported_units {
                tracing::debug!("Adding unit: {:?}", unit);
                let processor = grpc_processor
<<<<<<< HEAD
                    .setup(ln_routers, settings, unit.clone(), None, work_dir)
=======
                    .setup(ln_routers, settings, unit.clone(), None, work_dir, None)
>>>>>>> cfec30a3
                    .await?;

                mint_builder = configure_backend_for_unit(
                    settings,
                    mint_builder,
                    unit.clone(),
                    mint_melt_limits,
                    Arc::new(processor),
                )
                .await?;
            }
        }
        #[cfg(feature = "ldk-node")]
        LnBackend::LdkNode => {
            let ldk_node_settings = settings.clone().ldk_node.expect("Checked at config load");
            tracing::info!("Using LDK Node backend: {:?}", ldk_node_settings);

            let ldk_node = ldk_node_settings
                .setup(
                    ln_routers,
                    settings,
                    CurrencyUnit::Sat,
                    _runtime,
                    work_dir,
                    None,
                )
                .await?;

            mint_builder = configure_backend_for_unit(
                settings,
                mint_builder,
                CurrencyUnit::Sat,
                mint_melt_limits,
                Arc::new(ldk_node),
            )
            .await?;
        }
        LnBackend::None => {
            tracing::error!(
                "Payment backend was not set or feature disabled. {:?}",
                settings.ln.ln_backend
            );
            bail!("Lightning backend must be configured");
        }
    };

    Ok(mint_builder)
}

/// Helper function to configure a mint builder with a lightning backend for a specific currency unit
async fn configure_backend_for_unit(
    settings: &config::Settings,
    mut mint_builder: MintBuilder,
    unit: cdk::nuts::CurrencyUnit,
    mint_melt_limits: MintMeltLimits,
    backend: Arc<dyn MintPayment<Err = cdk_payment::Error> + Send + Sync>,
) -> Result<MintBuilder> {
    let payment_settings = backend.get_settings().await?;

    if let Some(bolt12) = payment_settings.get("bolt12") {
        if bolt12.as_bool().unwrap_or_default() {
            mint_builder
                .add_payment_processor(
                    unit.clone(),
                    PaymentMethod::Bolt12,
                    mint_melt_limits,
                    Arc::clone(&backend),
                )
                .await?;
        }
    }

    mint_builder
        .add_payment_processor(
            unit.clone(),
            PaymentMethod::Bolt11,
            mint_melt_limits,
            backend,
        )
        .await?;

    if let Some(input_fee) = settings.info.input_fee_ppk {
        mint_builder.set_unit_fee(&unit, input_fee)?;
    }

    #[cfg(any(
        feature = "cln",
        feature = "lnbits",
        feature = "lnd",
        feature = "fakewallet",
        feature = "grpc-processor"
    ))]
    {
        let nut17_supported = SupportedMethods::default_bolt11(unit);
        mint_builder = mint_builder.with_supported_websockets(nut17_supported);
    }

    Ok(mint_builder)
}

/// Configures cache settings
fn configure_cache(settings: &config::Settings, mint_builder: MintBuilder) -> MintBuilder {
    let cached_endpoints = vec![
        CachedEndpoint::new(NUT19Method::Post, NUT19Path::MintBolt11),
        CachedEndpoint::new(NUT19Method::Post, NUT19Path::MeltBolt11),
        CachedEndpoint::new(NUT19Method::Post, NUT19Path::Swap),
    ];

    let cache: HttpCache = settings.info.http_cache.clone().into();
    mint_builder.with_cache(Some(cache.ttl.as_secs()), cached_endpoints)
}

#[cfg(feature = "auth")]
async fn setup_authentication(
    settings: &config::Settings,
    _work_dir: &Path,
    mut mint_builder: MintBuilder,
    _password: Option<String>,
) -> Result<MintBuilder> {
    if let Some(auth_settings) = settings.auth.clone() {
        tracing::info!("Auth settings are defined. {:?}", auth_settings);
        let auth_localstore: Arc<
            dyn cdk_database::MintAuthDatabase<Err = cdk_database::Error> + Send + Sync,
        > = match settings.database.engine {
            #[cfg(feature = "sqlite")]
            DatabaseEngine::Sqlite => {
                #[cfg(feature = "sqlite")]
                {
                    let sql_db_path = _work_dir.join("cdk-mintd-auth.sqlite");
                    #[cfg(not(feature = "sqlcipher"))]
                    let sqlite_db = MintSqliteAuthDatabase::new(&sql_db_path).await?;
                    #[cfg(feature = "sqlcipher")]
                    let sqlite_db = {
                        // Get password from command line arguments for sqlcipher
                        MintSqliteAuthDatabase::new((sql_db_path, _password.unwrap())).await?
                    };

                    Arc::new(sqlite_db)
                }
                #[cfg(not(feature = "sqlite"))]
                {
                    bail!("SQLite support not compiled in. Enable the 'sqlite' feature to use SQLite database.")
                }
            }
            #[cfg(feature = "postgres")]
            DatabaseEngine::Postgres => {
                #[cfg(feature = "postgres")]
                {
                    // Get the PostgreSQL configuration, ensuring it exists
                    let pg_config = settings.database.postgres.as_ref().ok_or_else(|| {
                        anyhow!("PostgreSQL configuration is required when using PostgreSQL engine")
                    })?;

                    if pg_config.url.is_empty() {
                        bail!("PostgreSQL URL is required for auth database. Set it in config file [database.postgres] section or via CDK_MINTD_POSTGRES_URL/CDK_MINTD_DATABASE_URL environment variable");
                    }

                    Arc::new(MintPgAuthDatabase::new(pg_config.url.as_str()).await?)
                }
                #[cfg(not(feature = "postgres"))]
                {
                    bail!("PostgreSQL support not compiled in. Enable the 'postgres' feature to use PostgreSQL database.")
                }
            }
            #[cfg(not(feature = "sqlite"))]
            DatabaseEngine::Sqlite => {
                bail!("SQLite support not compiled in. Enable the 'sqlite' feature to use SQLite database.")
            }
            #[cfg(not(feature = "postgres"))]
            DatabaseEngine::Postgres => {
                bail!("PostgreSQL support not compiled in. Enable the 'postgres' feature to use PostgreSQL database.")
            }
        };

        let mut protected_endpoints = HashMap::new();
        let mut blind_auth_endpoints = vec![];
        let mut clear_auth_endpoints = vec![];
        let mut unprotected_endpoints = vec![];

        let mint_blind_auth_endpoint =
            ProtectedEndpoint::new(Method::Post, RoutePath::MintBlindAuth);

        protected_endpoints.insert(mint_blind_auth_endpoint, AuthRequired::Clear);

        clear_auth_endpoints.push(mint_blind_auth_endpoint);

        // Helper function to add endpoint based on auth type
        let mut add_endpoint = |endpoint: ProtectedEndpoint, auth_type: &AuthType| {
            match auth_type {
                AuthType::Blind => {
                    protected_endpoints.insert(endpoint, AuthRequired::Blind);
                    blind_auth_endpoints.push(endpoint);
                }
                AuthType::Clear => {
                    protected_endpoints.insert(endpoint, AuthRequired::Clear);
                    clear_auth_endpoints.push(endpoint);
                }
                AuthType::None => {
                    unprotected_endpoints.push(endpoint);
                }
            };
        };

        // Get mint quote endpoint
        {
            let mint_quote_protected_endpoint =
                ProtectedEndpoint::new(cdk::nuts::Method::Post, RoutePath::MintQuoteBolt11);
            add_endpoint(mint_quote_protected_endpoint, &auth_settings.get_mint_quote);
        }

        // Check mint quote endpoint
        {
            let check_mint_protected_endpoint =
                ProtectedEndpoint::new(Method::Get, RoutePath::MintQuoteBolt11);
            add_endpoint(
                check_mint_protected_endpoint,
                &auth_settings.check_mint_quote,
            );
        }

        // Mint endpoint
        {
            let mint_protected_endpoint =
                ProtectedEndpoint::new(cdk::nuts::Method::Post, RoutePath::MintBolt11);
            add_endpoint(mint_protected_endpoint, &auth_settings.mint);
        }

        // Get melt quote endpoint
        {
            let melt_quote_protected_endpoint = ProtectedEndpoint::new(
                cdk::nuts::Method::Post,
                cdk::nuts::RoutePath::MeltQuoteBolt11,
            );
            add_endpoint(melt_quote_protected_endpoint, &auth_settings.get_melt_quote);
        }

        // Check melt quote endpoint
        {
            let check_melt_protected_endpoint =
                ProtectedEndpoint::new(Method::Get, RoutePath::MeltQuoteBolt11);
            add_endpoint(
                check_melt_protected_endpoint,
                &auth_settings.check_melt_quote,
            );
        }

        // Melt endpoint
        {
            let melt_protected_endpoint =
                ProtectedEndpoint::new(Method::Post, RoutePath::MeltBolt11);
            add_endpoint(melt_protected_endpoint, &auth_settings.melt);
        }

        // Swap endpoint
        {
            let swap_protected_endpoint = ProtectedEndpoint::new(Method::Post, RoutePath::Swap);
            add_endpoint(swap_protected_endpoint, &auth_settings.swap);
        }

        // Restore endpoint
        {
            let restore_protected_endpoint =
                ProtectedEndpoint::new(Method::Post, RoutePath::Restore);
            add_endpoint(restore_protected_endpoint, &auth_settings.restore);
        }

        // Check proof state endpoint
        {
            let state_protected_endpoint =
                ProtectedEndpoint::new(Method::Post, RoutePath::Checkstate);
            add_endpoint(state_protected_endpoint, &auth_settings.check_proof_state);
        }

        mint_builder = mint_builder.with_auth(
            auth_localstore.clone(),
            auth_settings.openid_discovery,
            auth_settings.openid_client_id,
            clear_auth_endpoints,
        );
        mint_builder =
            mint_builder.with_blind_auth(auth_settings.mint_max_bat, blind_auth_endpoints);

        let mut tx = auth_localstore.begin_transaction().await?;

        tx.remove_protected_endpoints(unprotected_endpoints).await?;
        tx.add_protected_endpoints(protected_endpoints).await?;
        tx.commit().await?;
    }
    Ok(mint_builder)
}

/// Build mints with the configured the signing method (remote signatory or local seed)
async fn build_mint(
    settings: &config::Settings,
    keystore: Arc<dyn MintKeysDatabase<Err = cdk_database::Error> + Send + Sync>,
    mint_builder: MintBuilder,
) -> Result<Mint> {
    if let Some(signatory_url) = settings.info.signatory_url.clone() {
        tracing::info!(
            "Connecting to remote signatory to {} with certs {:?}",
            signatory_url,
            settings.info.signatory_certs.clone()
        );

        Ok(mint_builder
            .build_with_signatory(Arc::new(
                cdk_signatory::SignatoryRpcClient::new(
                    signatory_url,
                    settings.info.signatory_certs.clone(),
                )
                .await?,
            ))
            .await?)
    } else if let Some(seed) = settings.info.seed.clone() {
        let seed_bytes: Vec<u8> = seed.into();
        Ok(mint_builder.build_with_seed(keystore, &seed_bytes).await?)
    } else if let Some(mnemonic) = settings
        .info
        .mnemonic
        .clone()
        .map(|s| Mnemonic::from_str(&s))
        .transpose()?
    {
        Ok(mint_builder
            .build_with_seed(keystore, &mnemonic.to_seed_normalized(""))
            .await?)
    } else {
        bail!("No seed nor remote signatory set");
    }
}

async fn start_services_with_shutdown(
    mint: Arc<cdk::mint::Mint>,
    settings: &config::Settings,
    ln_routers: Vec<Router>,
    work_dir: &Path,
    mint_builder_info: cdk::nuts::MintInfo,
    shutdown_signal: impl std::future::Future<Output = ()> + Send + 'static,
) -> Result<()> {
    let listen_addr = settings.info.listen_host.clone();
    let listen_port = settings.info.listen_port;
    let cache: HttpCache = settings.info.http_cache.clone().into();

    #[cfg(feature = "management-rpc")]
    let mut rpc_enabled = false;
    #[cfg(not(feature = "management-rpc"))]
    let rpc_enabled = false;

    #[cfg(feature = "management-rpc")]
    let mut rpc_server: Option<cdk_mint_rpc::MintRPCServer> = None;

    #[cfg(feature = "management-rpc")]
    {
        if let Some(rpc_settings) = settings.mint_management_rpc.clone() {
            if rpc_settings.enabled {
                let addr = rpc_settings.address.unwrap_or("127.0.0.1".to_string());
                let port = rpc_settings.port.unwrap_or(8086);
                let mut mint_rpc = cdk_mint_rpc::MintRPCServer::new(&addr, port, mint.clone())?;

                let tls_dir = rpc_settings.tls_dir_path.unwrap_or(work_dir.join("tls"));

                if !tls_dir.exists() {
                    tracing::error!("TLS directory does not exist: {}", tls_dir.display());
                    bail!("Cannot start RPC server: TLS directory does not exist");
                }

                mint_rpc.start(Some(tls_dir)).await?;

                rpc_server = Some(mint_rpc);

                rpc_enabled = true;
            }
        }
    }

    if rpc_enabled {
        if mint.mint_info().await.is_err() {
            tracing::info!("Mint info not set on mint, setting.");
            mint.set_mint_info(mint_builder_info).await?;
            mint.set_quote_ttl(QuoteTTL::new(10_000, 10_000)).await?;
        } else {
            if mint.localstore().get_quote_ttl().await.is_err() {
                mint.set_quote_ttl(QuoteTTL::new(10_000, 10_000)).await?;
            }
            // Add version information
            let mint_version = MintVersion::new(
                "cdk-mintd".to_string(),
                CARGO_PKG_VERSION.unwrap_or("Unknown").to_string(),
            );
            let mut stored_mint_info = mint.mint_info().await?;
            stored_mint_info.version = Some(mint_version);
            mint.set_mint_info(stored_mint_info).await?;

            tracing::info!("Mint info already set, not using config file settings.");
        }
    } else {
        tracing::info!("RPC not enabled, using mint info from config.");
        mint.set_mint_info(mint_builder_info).await?;
        mint.set_quote_ttl(QuoteTTL::new(10_000, 10_000)).await?;
    }

    let mint_info = mint.mint_info().await?;
    let nut04_methods = mint_info.nuts.nut04.supported_methods();
    let nut05_methods = mint_info.nuts.nut05.supported_methods();

    let bolt12_supported = nut04_methods.contains(&&PaymentMethod::Bolt12)
        || nut05_methods.contains(&&PaymentMethod::Bolt12);

    let v1_service =
        cdk_axum::create_mint_router_with_custom_cache(Arc::clone(&mint), cache, bolt12_supported)
            .await?;

    let mut mint_service = Router::new()
        .merge(v1_service)
        .layer(
            ServiceBuilder::new()
                .layer(RequestDecompressionLayer::new())
                .layer(CompressionLayer::new()),
        )
        .layer(TraceLayer::new_for_http());

    #[cfg(feature = "swagger")]
    {
        if settings.info.enable_swagger_ui.unwrap_or(false) {
            mint_service = mint_service.merge(
                utoipa_swagger_ui::SwaggerUi::new("/swagger-ui")
                    .url("/api-docs/openapi.json", cdk_axum::ApiDoc::openapi()),
            );
        }
    }

    for router in ln_routers {
        mint_service = mint_service.merge(router);
    }

    mint.start().await?;

    let socket_addr = SocketAddr::from_str(&format!("{listen_addr}:{listen_port}"))?;

    let listener = tokio::net::TcpListener::bind(socket_addr).await?;

    tracing::info!("listening on {}", listener.local_addr().unwrap());

    // Wait for axum server to complete with custom shutdown signal
    let axum_result = axum::serve(listener, mint_service).with_graceful_shutdown(shutdown_signal);

    match axum_result.await {
        Ok(_) => {
            tracing::info!("Axum server stopped with okay status");
        }
        Err(err) => {
            tracing::warn!("Axum server stopped with error");
            tracing::error!("{}", err);
            bail!("Axum exited with error")
        }
    }

    mint.stop().await?;

    #[cfg(feature = "management-rpc")]
    {
        if let Some(rpc_server) = rpc_server {
            rpc_server.stop().await?;
        }
    }

    Ok(())
}

async fn shutdown_signal() {
    tokio::signal::ctrl_c()
        .await
        .expect("failed to install CTRL+C handler");
    tracing::info!("Shutdown signal received");
}

fn work_dir() -> Result<PathBuf> {
    let home_dir = home::home_dir().ok_or(anyhow!("Unknown home dir"))?;
    let dir = home_dir.join(".cdk-mintd");

    std::fs::create_dir_all(&dir)?;

    Ok(dir)
}

/// The main entry point for the application when used as a library
pub async fn run_mintd(
    work_dir: &Path,
    settings: &config::Settings,
    db_password: Option<String>,
    enable_logging: bool,
    runtime: Option<std::sync::Arc<tokio::runtime::Runtime>>,
) -> Result<()> {
    let _guard = if enable_logging {
        setup_tracing(work_dir, &settings.info.logging)?
    } else {
        None
    };

    let result =
        run_mintd_with_shutdown(work_dir, settings, shutdown_signal(), db_password, runtime).await;

    // Explicitly drop the guard to ensure proper cleanup
    if let Some(guard) = _guard {
        tracing::info!("Shutting down logging worker thread");
        drop(guard);
        // Give the worker thread a moment to flush any remaining logs
        tokio::time::sleep(tokio::time::Duration::from_millis(100)).await;
    }

    tracing::info!("Mintd shutdown");

    result
}

/// Run mintd with a custom shutdown signal
pub async fn run_mintd_with_shutdown(
    work_dir: &Path,
    settings: &config::Settings,
    shutdown_signal: impl std::future::Future<Output = ()> + Send + 'static,
    db_password: Option<String>,
    runtime: Option<std::sync::Arc<tokio::runtime::Runtime>>,
) -> Result<()> {
    let (localstore, keystore, kv) = initial_setup(work_dir, settings, db_password.clone()).await?;

    let mint_builder = MintBuilder::new(localstore);

    let (mint_builder, ln_routers) =
<<<<<<< HEAD
        configure_mint_builder(settings, mint_builder, runtime, work_dir).await?;
=======
        configure_mint_builder(settings, mint_builder, runtime, work_dir, Some(kv)).await?;
>>>>>>> cfec30a3
    #[cfg(feature = "auth")]
    let mint_builder = setup_authentication(settings, work_dir, mint_builder, db_password).await?;

    let mint = build_mint(settings, keystore, mint_builder).await?;

    tracing::debug!("Mint built from builder.");

    let mint = Arc::new(mint);

    // Checks the status of all pending melt quotes
    // Pending melt quotes where the payment has gone through inputs are burnt
    // Pending melt quotes where the payment has **failed** inputs are reset to unspent
    mint.check_pending_melt_quotes().await?;

    let result = start_services_with_shutdown(
        mint.clone(),
        settings,
        ln_routers,
        work_dir,
        mint.mint_info().await?,
        shutdown_signal,
    )
    .await;

    // Ensure any remaining tracing data is flushed
    // This is particularly important for file-based logging
    tracing::debug!("Flushing remaining trace data");

    result
}<|MERGE_RESOLUTION|>--- conflicted
+++ resolved
@@ -331,10 +331,7 @@
     mint_builder: MintBuilder,
     runtime: Option<std::sync::Arc<tokio::runtime::Runtime>>,
     work_dir: &Path,
-<<<<<<< HEAD
-=======
     kv_store: Option<Arc<dyn MintKVStore<Err = cdk::cdk_database::Error> + Send + Sync>>,
->>>>>>> cfec30a3
 ) -> Result<(MintBuilder, Vec<Router>)> {
     let mut ln_routers = vec![];
 
@@ -342,11 +339,6 @@
     let mint_builder = configure_basic_info(settings, mint_builder);
 
     // Configure lightning backend
-<<<<<<< HEAD
-    let mint_builder =
-        configure_lightning_backend(settings, mint_builder, &mut ln_routers, runtime, work_dir)
-            .await?;
-=======
     let mint_builder = configure_lightning_backend(
         settings,
         mint_builder,
@@ -356,7 +348,6 @@
         kv_store,
     )
     .await?;
->>>>>>> cfec30a3
 
     // Configure caching
     let mint_builder = configure_cache(settings, mint_builder);
@@ -421,10 +412,7 @@
     ln_routers: &mut Vec<Router>,
     _runtime: Option<std::sync::Arc<tokio::runtime::Runtime>>,
     work_dir: &Path,
-<<<<<<< HEAD
-=======
     _kv_store: Option<Arc<dyn MintKVStore<Err = cdk::cdk_database::Error> + Send + Sync>>,
->>>>>>> cfec30a3
 ) -> Result<MintBuilder> {
     let mint_melt_limits = MintMeltLimits {
         mint_min: settings.ln.min_mint,
@@ -443,9 +431,6 @@
                 .clone()
                 .expect("Config checked at load that cln is some");
             let cln = cln_settings
-<<<<<<< HEAD
-                .setup(ln_routers, settings, CurrencyUnit::Msat, None, work_dir)
-=======
                 .setup(
                     ln_routers,
                     settings,
@@ -454,7 +439,6 @@
                     work_dir,
                     None,
                 )
->>>>>>> cfec30a3
                 .await?;
 
             mint_builder = configure_backend_for_unit(
@@ -470,9 +454,6 @@
         LnBackend::LNbits => {
             let lnbits_settings = settings.clone().lnbits.expect("Checked on config load");
             let lnbits = lnbits_settings
-<<<<<<< HEAD
-                .setup(ln_routers, settings, CurrencyUnit::Sat, None, work_dir)
-=======
                 .setup(
                     ln_routers,
                     settings,
@@ -481,7 +462,6 @@
                     work_dir,
                     None,
                 )
->>>>>>> cfec30a3
                 .await?;
 
             mint_builder = configure_backend_for_unit(
@@ -497,9 +477,6 @@
         LnBackend::Lnd => {
             let lnd_settings = settings.clone().lnd.expect("Checked at config load");
             let lnd = lnd_settings
-<<<<<<< HEAD
-                .setup(ln_routers, settings, CurrencyUnit::Msat, None, work_dir)
-=======
                 .setup(
                     ln_routers,
                     settings,
@@ -508,7 +485,6 @@
                     work_dir,
                     None,
                 )
->>>>>>> cfec30a3
                 .await?;
 
             mint_builder = configure_backend_for_unit(
@@ -526,7 +502,14 @@
             tracing::info!("Using LDK Node backend: {:?}", ldk_node_settings);
 
             let ldk_node = ldk_node_settings
-                .setup(ln_routers, settings, CurrencyUnit::Sat, _runtime, work_dir)
+                .setup(
+                    ln_routers,
+                    settings,
+                    CurrencyUnit::Sat,
+                    _runtime,
+                    work_dir,
+                    _kv_store.clone(),
+                )
                 .await?;
 
             mint_builder = configure_backend_for_unit(
@@ -536,7 +519,7 @@
                 mint_melt_limits,
                 Arc::new(ldk_node),
             )
-                .await?;
+            .await?;
         }
         #[cfg(feature = "fakewallet")]
         LnBackend::FakeWallet => {
@@ -545,9 +528,6 @@
 
             for unit in fake_wallet.clone().supported_units {
                 let fake = fake_wallet
-<<<<<<< HEAD
-                    .setup(ln_routers, settings, unit.clone(), None, work_dir)
-=======
                     .setup(
                         ln_routers,
                         settings,
@@ -556,7 +536,6 @@
                         work_dir,
                         _kv_store.clone(),
                     )
->>>>>>> cfec30a3
                     .await?;
 
                 mint_builder = configure_backend_for_unit(
@@ -585,11 +564,7 @@
             for unit in grpc_processor.clone().supported_units {
                 tracing::debug!("Adding unit: {:?}", unit);
                 let processor = grpc_processor
-<<<<<<< HEAD
-                    .setup(ln_routers, settings, unit.clone(), None, work_dir)
-=======
                     .setup(ln_routers, settings, unit.clone(), None, work_dir, None)
->>>>>>> cfec30a3
                     .await?;
 
                 mint_builder = configure_backend_for_unit(
@@ -1118,11 +1093,7 @@
     let mint_builder = MintBuilder::new(localstore);
 
     let (mint_builder, ln_routers) =
-<<<<<<< HEAD
-        configure_mint_builder(settings, mint_builder, runtime, work_dir).await?;
-=======
         configure_mint_builder(settings, mint_builder, runtime, work_dir, Some(kv)).await?;
->>>>>>> cfec30a3
     #[cfg(feature = "auth")]
     let mint_builder = setup_authentication(settings, work_dir, mint_builder, db_password).await?;
 
