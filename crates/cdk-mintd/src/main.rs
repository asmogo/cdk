--- conflicted
+++ resolved
@@ -45,14 +45,7 @@
 use cdk_mintd::config::{self, DatabaseEngine, LnBackend};
 use cdk_mintd::env_vars::ENV_WORK_DIR;
 use cdk_mintd::setup::LnBackendSetup;
-<<<<<<< HEAD
-#[cfg(feature = "redb")]
-use cdk_redb::mint::MintRedbAuthDatabase;
-#[cfg(feature = "redb")]
-use cdk_redb::MintRedbDatabase;
 #[cfg(feature = "auth")]
-=======
->>>>>>> e2a2646f
 use cdk_sqlite::mint::MintSqliteAuthDatabase;
 use cdk_sqlite::MintSqliteDatabase;
 use clap::Parser;
@@ -105,12 +98,6 @@
     tracing::debug!("Mint built from builder.");
 
     let mint = Arc::new(mint);
-
-    // Check the status of any mint quotes that are pending
-    // In the event that the mint server is down but the ln node is not
-    // it is possible that a mint quote was paid but the mint has not been updated
-    // this will check and update the mint state of those quotes
-    mint.check_pending_mint_quotes().await?;
 
     // Checks the status of all pending melt quotes
     // Pending melt quotes where the payment has gone through inputs are burnt
@@ -207,7 +194,6 @@
     match settings.database.engine {
         DatabaseEngine::Sqlite => {
             #[cfg(feature = "sqlcipher")]
-<<<<<<< HEAD
             let password = CLIArgs::parse().password;
             #[cfg(not(feature = "sqlcipher"))]
             let password = String::new();
@@ -216,20 +202,7 @@
             let keystore: Arc<dyn MintKeysDatabase<Err = cdk_database::Error> + Send + Sync> = db;
             Ok((localstore, keystore))
         }
-        #[cfg(feature = "redb")]
-        DatabaseEngine::Redb => {
-            let db = setup_redb_database(work_dir).await?;
-            let localstore: Arc<dyn MintDatabase<cdk_database::Error> + Send + Sync> = db.clone();
-            let keystore: Arc<dyn MintKeysDatabase<Err = cdk_database::Error> + Send + Sync> = db;
-            Ok((localstore, keystore))
-        }
-    }
-}
-
-#[cfg(feature = "redb")]
-async fn setup_redb_database(work_dir: &Path) -> Result<Arc<MintRedbDatabase>> {
-    let redb_path = work_dir.join("cdk-mintd.redb");
-    Ok(Arc::new(MintRedbDatabase::new(&redb_path)?))
+    }
 }
 
 async fn setup_sqlite_database(
@@ -243,15 +216,6 @@
     let db = {
         // Get password from command line arguments for sqlcipher
         MintSqliteDatabase::new(&sql_db_path, _password).await?
-=======
-            let sqlite_db = MintSqliteDatabase::new(&sql_db_path, args.password.clone()).await?;
-
-            let db = Arc::new(sqlite_db);
-            MintBuilder::new()
-                .with_localstore(db.clone())
-                .with_keystore(db)
-        }
->>>>>>> e2a2646f
     };
     Ok(Arc::new(db))
 }
@@ -483,15 +447,8 @@
     let nut17_supported = SupportedMethods::default_bolt11(unit);
     mint_builder = mint_builder.add_supported_websockets(nut17_supported);
 
-<<<<<<< HEAD
     Ok(mint_builder)
 }
-=======
-    mint_builder = mint_builder
-        .with_name(settings.mint_info.name)
-        .with_version(mint_version.clone())
-        .with_description(settings.mint_info.description);
->>>>>>> e2a2646f
 
 /// Configures the signing method (remote signatory or local seed)
 async fn configure_signing_method(
@@ -545,39 +502,18 @@
 ) -> Result<MintBuilder> {
     if let Some(auth_settings) = settings.auth.clone() {
         tracing::info!("Auth settings are defined. {:?}", auth_settings);
-<<<<<<< HEAD
         let auth_localstore: Arc<
             dyn cdk_database::MintAuthDatabase<Err = cdk_database::Error> + Send + Sync,
         > = match settings.database.engine {
             DatabaseEngine::Sqlite => {
                 let sql_db_path = work_dir.join("cdk-mintd-auth.sqlite");
                 let sqlite_db = MintSqliteAuthDatabase::new(&sql_db_path).await?;
-
-                sqlite_db.migrate().await;
+                #[cfg(feature = "sqlcipher")]
+                let sqlite_db = MintSqliteAuthDatabase::new(&sql_db_path, args.password).await?;
 
                 Arc::new(sqlite_db)
             }
-            #[cfg(feature = "redb")]
-            DatabaseEngine::Redb => {
-                let redb_path = work_dir.join("cdk-mintd-auth.redb");
-                Arc::new(MintRedbAuthDatabase::new(&redb_path)?)
-            }
         };
-=======
-        let auth_localstore: Arc<dyn MintAuthDatabase<Err = cdk_database::Error> + Send + Sync> =
-            match settings.database.engine {
-                DatabaseEngine::Sqlite => {
-                    let sql_db_path = work_dir.join("cdk-mintd-auth.sqlite");
-                    #[cfg(not(feature = "sqlcipher"))]
-                    let sqlite_db = MintSqliteAuthDatabase::new(&sql_db_path).await?;
-                    #[cfg(feature = "sqlcipher")]
-                    let sqlite_db =
-                        MintSqliteAuthDatabase::new(&sql_db_path, args.password).await?;
-
-                    Arc::new(sqlite_db)
-                }
-            };
->>>>>>> e2a2646f
 
         mint_builder = mint_builder.with_auth_localstore(auth_localstore.clone());
 
@@ -702,7 +638,6 @@
     Ok(mint_builder)
 }
 
-<<<<<<< HEAD
 async fn start_services(
     mint: Arc<cdk::mint::Mint>,
     settings: &config::Settings,
@@ -711,20 +646,6 @@
     mint_builder_info: cdk::nuts::MintInfo,
 ) -> Result<()> {
     let listen_addr = settings.info.listen_host.clone();
-=======
-    let mint = mint_builder.build().await?;
-
-    tracing::debug!("Mint built from builder.");
-
-    let mint = Arc::new(mint);
-
-    // Checks the status of all pending melt quotes
-    // Pending melt quotes where the payment has gone through inputs are burnt
-    // Pending melt quotes where the payment has **failed** inputs are reset to unspent
-    mint.check_pending_melt_quotes().await?;
-
-    let listen_addr = settings.info.listen_host;
->>>>>>> e2a2646f
     let listen_port = settings.info.listen_port;
     let cache: HttpCache = settings.info.http_cache.clone().into();
 
@@ -802,7 +723,11 @@
             if mint.localstore.get_quote_ttl().await.is_err() {
                 mint.set_quote_ttl(QuoteTTL::new(10_000, 10_000)).await?;
             }
-
+            // Add version information
+            let mint_version = MintVersion::new(
+                "cdk-mintd".to_string(),
+                CARGO_PKG_VERSION.unwrap_or("Unknown").to_string(),
+            );
             let mut stored_mint_info = mint.mint_info().await?;
             stored_mint_info.version = Some(mint_version);
             mint.set_mint_info(stored_mint_info).await?;
