use crate::config::{self, DatabaseEngine, Settings};
#[cfg(feature = "fakewallet")]
use std::collections::HashMap;
#[cfg(feature = "fakewallet")]
use std::collections::HashSet;
use std::path::Path;
<<<<<<< HEAD
use crate::expand_path;
=======
>>>>>>> 34b631e7

#[cfg(feature = "cln")]
use anyhow::anyhow;
use async_trait::async_trait;
use axum::Router;
#[cfg(feature = "fakewallet")]
use bip39::rand::{thread_rng, Rng};
use cdk::cdk_database;
use cdk::cdk_database::MintDatabase;
use cdk::cdk_payment::MintPayment;
use cdk::nuts::CurrencyUnit;
#[cfg(any(
    feature = "lnbits",
    feature = "cln",
    feature = "lnd",
    feature = "ldk-node",
    feature = "fakewallet"
))]
use cdk::types::FeeReserve;

use ldk_node::lightning::util::persist::KVStore;
use std::sync::Arc;
#[cfg(feature = "postgres")]
use cdk_postgres::LdkPgDatabase;

#[async_trait]
pub trait LnBackendSetup {
    async fn setup(
        &self,
        routers: &mut Vec<Router>,
        settings: &Settings,
        unit: CurrencyUnit,
        runtime: Option<std::sync::Arc<tokio::runtime::Runtime>>,
        work_dir: &Path,
    ) -> anyhow::Result<impl MintPayment>;
}

#[cfg(feature = "cln")]
#[async_trait]
impl LnBackendSetup for config::Cln {
    async fn setup(
        &self,
        _routers: &mut Vec<Router>,
        _settings: &Settings,
        _unit: CurrencyUnit,
        _runtime: Option<std::sync::Arc<tokio::runtime::Runtime>>,
        _work_dir: &Path,
    ) -> anyhow::Result<cdk_cln::Cln> {
        let cln_socket = expand_path(
            self.rpc_path
                .to_str()
                .ok_or(anyhow!("cln socket not defined"))?,
        )
        .ok_or(anyhow!("cln socket not defined"))?;

        let fee_reserve = FeeReserve {
            min_fee_reserve: self.reserve_fee_min,
            percent_fee_reserve: self.fee_percent,
        };

        let cln = cdk_cln::Cln::new(cln_socket, fee_reserve).await?;

        Ok(cln)
    }
}

#[cfg(feature = "lnbits")]
#[async_trait]
impl LnBackendSetup for config::LNbits {
    async fn setup(
        &self,
        _routers: &mut Vec<Router>,
        _settings: &Settings,
        _unit: CurrencyUnit,
        _runtime: Option<std::sync::Arc<tokio::runtime::Runtime>>,
        _work_dir: &Path,
    ) -> anyhow::Result<cdk_lnbits::LNbits> {
        let admin_api_key = &self.admin_api_key;
        let invoice_api_key = &self.invoice_api_key;

        let fee_reserve = FeeReserve {
            min_fee_reserve: self.reserve_fee_min,
            percent_fee_reserve: self.fee_percent,
        };

        let lnbits = cdk_lnbits::LNbits::new(
            admin_api_key.clone(),
            invoice_api_key.clone(),
            self.lnbits_api.clone(),
            fee_reserve,
        )
        .await?;

        // Use v1 websocket API
        lnbits.subscribe_ws().await?;

        Ok(lnbits)
    }
}

#[cfg(feature = "lnd")]
#[async_trait]
impl LnBackendSetup for config::Lnd {
    async fn setup(
        &self,
        _routers: &mut Vec<Router>,
        _settings: &Settings,
        _unit: CurrencyUnit,
        _runtime: Option<std::sync::Arc<tokio::runtime::Runtime>>,
        _work_dir: &Path,
    ) -> anyhow::Result<cdk_lnd::Lnd> {
        let address = &self.address;
        let cert_file = &self.cert_file;
        let macaroon_file = &self.macaroon_file;

        let fee_reserve = FeeReserve {
            min_fee_reserve: self.reserve_fee_min,
            percent_fee_reserve: self.fee_percent,
        };

        let lnd = cdk_lnd::Lnd::new(
            address.to_string(),
            cert_file.clone(),
            macaroon_file.clone(),
            fee_reserve,
        )
        .await?;

        Ok(lnd)
    }
}

#[cfg(feature = "fakewallet")]
#[async_trait]
impl LnBackendSetup for config::FakeWallet {
    async fn setup(
        &self,
        _router: &mut Vec<Router>,
        _settings: &Settings,
        unit: CurrencyUnit,
        _runtime: Option<std::sync::Arc<tokio::runtime::Runtime>>,
        _work_dir: &Path,
    ) -> anyhow::Result<cdk_fake_wallet::FakeWallet> {
        let fee_reserve = FeeReserve {
            min_fee_reserve: self.reserve_fee_min,
            percent_fee_reserve: self.fee_percent,
        };

        // calculate random delay time
        let mut rng = thread_rng();
        let delay_time = rng.gen_range(self.min_delay_time..=self.max_delay_time);

        let fake_wallet = cdk_fake_wallet::FakeWallet::new(
            fee_reserve,
            HashMap::default(),
            HashSet::default(),
            delay_time,
            unit,
        );

        Ok(fake_wallet)
    }
}

#[cfg(feature = "grpc-processor")]
#[async_trait]
impl LnBackendSetup for config::GrpcProcessor {
    async fn setup(
        &self,
        _routers: &mut Vec<Router>,
        _settings: &Settings,
        _unit: CurrencyUnit,
        _runtime: Option<std::sync::Arc<tokio::runtime::Runtime>>,
        _work_dir: &Path,
    ) -> anyhow::Result<cdk_payment_processor::PaymentProcessorClient> {
        let payment_processor = cdk_payment_processor::PaymentProcessorClient::new(
            &self.addr,
            self.port,
            self.tls_dir.clone(),
        )
        .await?;

        Ok(payment_processor)
    }
}

#[cfg(feature = "ldk-node")]
#[async_trait]
impl LnBackendSetup for config::LdkNode {
    async fn setup(
        &self,
        _routers: &mut Vec<Router>,
        _settings: &Settings,
        _unit: CurrencyUnit,
        runtime: Option<std::sync::Arc<tokio::runtime::Runtime>>,
        work_dir: &Path,
    ) -> anyhow::Result<cdk_ldk_node::CdkLdkNode> {
        use std::net::SocketAddr;

        use bitcoin::Network;

        let fee_reserve = FeeReserve {
            min_fee_reserve: self.reserve_fee_min,
            percent_fee_reserve: self.fee_percent,
        };

        // Parse network from config
        let network = match self
            .bitcoin_network
            .as_ref()
            .map(|n| n.to_lowercase())
            .as_deref()
            .unwrap_or("regtest")
        {
            "mainnet" | "bitcoin" => Network::Bitcoin,
            "testnet" => Network::Testnet,
            "signet" => Network::Signet,
            _ => Network::Regtest,
        };

        // Parse chain source from config
        let chain_source = match self
            .chain_source_type
            .as_ref()
            .map(|s| s.to_lowercase())
            .as_deref()
            .unwrap_or("esplora")
        {
            "bitcoinrpc" => {
                let host = self
                    .bitcoind_rpc_host
                    .clone()
                    .unwrap_or_else(|| "127.0.0.1".to_string());
                let port = self.bitcoind_rpc_port.unwrap_or(18443);
                let user = self
                    .bitcoind_rpc_user
                    .clone()
                    .unwrap_or_else(|| "testuser".to_string());
                let password = self
                    .bitcoind_rpc_password
                    .clone()
                    .unwrap_or_else(|| "testpass".to_string());

                cdk_ldk_node::ChainSource::BitcoinRpc(cdk_ldk_node::BitcoinRpcConfig {
                    host,
                    port,
                    user,
                    password,
                })
            }
            _ => {
                let esplora_url = self
                    .esplora_url
                    .clone()
                    .unwrap_or_else(|| "https://mutinynet.com/api".to_string());
                cdk_ldk_node::ChainSource::Esplora(esplora_url)
            }
        };

        // Parse gossip source from config
        let gossip_source = match self.rgs_url.clone() {
            Some(rgs_url) => cdk_ldk_node::GossipSource::RapidGossipSync(rgs_url),
            None => cdk_ldk_node::GossipSource::P2P,
        };

        // Get storage directory path
        let storage_dir_path = if let Some(dir_path) = &self.storage_dir_path {
            dir_path.clone()
        } else {
            let mut work_dir = work_dir.to_path_buf();
            work_dir.push("ldk-node");
            work_dir.to_string_lossy().to_string()
        };

        // Get LDK node listen address
        let host = self
            .ldk_node_host
            .clone()
            .unwrap_or_else(|| "127.0.0.1".to_string());
        let port = self.ldk_node_port.unwrap_or(8090);

        let socket_addr = SocketAddr::new(host.parse()?, port);

        // Parse socket address using ldk_node's SocketAddress
        // We need to get the actual socket address struct from ldk_node
        // For now, let's construct it manually based on the cdk-ldk-node implementation
        let listen_address = vec![socket_addr.into()];
<<<<<<< HEAD
        let localstore = if _settings.database.engine == DatabaseEngine::Postgres {

            Some(
                Arc::new(
                    LdkPgDatabase::new(_settings.clone().ldk_node.unwrap().storage_dir_path.unwrap().as_str())
                        .await?,
                )
                    .clone() as Arc<dyn KVStore + Send + Sync>,
            )
        } else {
            None
        };
=======
>>>>>>> 34b631e7

        let mut ldk_node = cdk_ldk_node::CdkLdkNode::new(
            network,
            chain_source,
            gossip_source,
            storage_dir_path,
            fee_reserve,
            listen_address,
            runtime,
<<<<<<< HEAD
            localstore
=======
>>>>>>> 34b631e7
        )?;

        // Configure webserver address if specified
        let webserver_addr = if let Some(host) = &self.webserver_host {
            let port = self.webserver_port.unwrap_or(8091);
            let socket_addr: SocketAddr = format!("{host}:{port}").parse()?;
            Some(socket_addr)
        } else if self.webserver_port.is_some() {
            // If only port is specified, use default host
            let port = self.webserver_port.unwrap_or(8091);
            let socket_addr: SocketAddr = format!("127.0.0.1:{port}").parse()?;
            Some(socket_addr)
        } else {
            // Use default webserver address if nothing is configured
            Some(cdk_ldk_node::CdkLdkNode::default_web_addr())
        };

        println!("webserver: {:?}", webserver_addr);

        ldk_node.set_web_addr(webserver_addr);

        Ok(ldk_node)
    }
}<|MERGE_RESOLUTION|>--- conflicted
+++ resolved
@@ -4,10 +4,7 @@
 #[cfg(feature = "fakewallet")]
 use std::collections::HashSet;
 use std::path::Path;
-<<<<<<< HEAD
 use crate::expand_path;
-=======
->>>>>>> 34b631e7
 
 #[cfg(feature = "cln")]
 use anyhow::anyhow;
@@ -295,7 +292,6 @@
         // We need to get the actual socket address struct from ldk_node
         // For now, let's construct it manually based on the cdk-ldk-node implementation
         let listen_address = vec![socket_addr.into()];
-<<<<<<< HEAD
         let localstore = if _settings.database.engine == DatabaseEngine::Postgres {
 
             Some(
@@ -308,9 +304,6 @@
         } else {
             None
         };
-=======
->>>>>>> 34b631e7
-
         let mut ldk_node = cdk_ldk_node::CdkLdkNode::new(
             network,
             chain_source,
@@ -319,10 +312,7 @@
             fee_reserve,
             listen_address,
             runtime,
-<<<<<<< HEAD
             localstore
-=======
->>>>>>> 34b631e7
         )?;
 
         // Configure webserver address if specified
