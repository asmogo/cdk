--- conflicted
+++ resolved
@@ -5,10 +5,7 @@
 #[cfg(feature = "fakewallet")]
 use std::collections::HashSet;
 use std::path::Path;
-<<<<<<< HEAD
-=======
 use std::sync::Arc;
->>>>>>> cfec30a3
 
 #[cfg(feature = "cln")]
 use anyhow::anyhow;
@@ -16,12 +13,7 @@
 use axum::Router;
 #[cfg(feature = "fakewallet")]
 use bip39::rand::{thread_rng, Rng};
-<<<<<<< HEAD
-use cdk::cdk_database;
-use cdk::cdk_database::MintDatabase;
-=======
 use cdk::cdk_database::MintKVStore;
->>>>>>> cfec30a3
 use cdk::cdk_payment::MintPayment;
 use cdk::nuts::CurrencyUnit;
 #[cfg(any(
@@ -36,7 +28,6 @@
 #[cfg(feature = "postgres")]
 use cdk_postgres::LdkPgDatabase;
 use ldk_node::lightning::util::persist::KVStore;
-use std::sync::Arc;
 use bip39::Mnemonic;
 
 #[async_trait]
@@ -48,10 +39,7 @@
         unit: CurrencyUnit,
         runtime: Option<std::sync::Arc<tokio::runtime::Runtime>>,
         work_dir: &Path,
-<<<<<<< HEAD
-=======
         kv_store: Option<Arc<dyn MintKVStore<Err = cdk::cdk_database::Error> + Send + Sync>>,
->>>>>>> cfec30a3
     ) -> anyhow::Result<impl MintPayment>;
 }
 
@@ -65,10 +53,7 @@
         _unit: CurrencyUnit,
         _runtime: Option<std::sync::Arc<tokio::runtime::Runtime>>,
         _work_dir: &Path,
-<<<<<<< HEAD
-=======
-        _kv_store: Option<Arc<dyn MintKVStore<Err = cdk::cdk_database::Error> + Send + Sync>>,
->>>>>>> cfec30a3
+        _kv_store: Option<Arc<dyn MintKVStore<Err = cdk::cdk_database::Error> + Send + Sync>>,
     ) -> anyhow::Result<cdk_cln::Cln> {
         let cln_socket = expand_path(
             self.rpc_path
@@ -98,10 +83,7 @@
         _unit: CurrencyUnit,
         _runtime: Option<std::sync::Arc<tokio::runtime::Runtime>>,
         _work_dir: &Path,
-<<<<<<< HEAD
-=======
-        _kv_store: Option<Arc<dyn MintKVStore<Err = cdk::cdk_database::Error> + Send + Sync>>,
->>>>>>> cfec30a3
+        _kv_store: Option<Arc<dyn MintKVStore<Err = cdk::cdk_database::Error> + Send + Sync>>,
     ) -> anyhow::Result<cdk_lnbits::LNbits> {
         let admin_api_key = &self.admin_api_key;
         let invoice_api_key = &self.invoice_api_key;
@@ -136,10 +118,7 @@
         _unit: CurrencyUnit,
         _runtime: Option<std::sync::Arc<tokio::runtime::Runtime>>,
         _work_dir: &Path,
-<<<<<<< HEAD
-=======
-        _kv_store: Option<Arc<dyn MintKVStore<Err = cdk::cdk_database::Error> + Send + Sync>>,
->>>>>>> cfec30a3
+        _kv_store: Option<Arc<dyn MintKVStore<Err = cdk::cdk_database::Error> + Send + Sync>>,
     ) -> anyhow::Result<cdk_lnd::Lnd> {
         let address = &self.address;
         let cert_file = &self.cert_file;
@@ -172,10 +151,7 @@
         unit: CurrencyUnit,
         _runtime: Option<std::sync::Arc<tokio::runtime::Runtime>>,
         _work_dir: &Path,
-<<<<<<< HEAD
-=======
-        _kv_store: Option<Arc<dyn MintKVStore<Err = cdk::cdk_database::Error> + Send + Sync>>,
->>>>>>> cfec30a3
+        _kv_store: Option<Arc<dyn MintKVStore<Err = cdk::cdk_database::Error> + Send + Sync>>,
     ) -> anyhow::Result<cdk_fake_wallet::FakeWallet> {
         let fee_reserve = FeeReserve {
             min_fee_reserve: self.reserve_fee_min,
@@ -208,10 +184,7 @@
         _unit: CurrencyUnit,
         _runtime: Option<std::sync::Arc<tokio::runtime::Runtime>>,
         _work_dir: &Path,
-<<<<<<< HEAD
-=======
-        _kv_store: Option<Arc<dyn MintKVStore<Err = cdk::cdk_database::Error> + Send + Sync>>,
->>>>>>> cfec30a3
+        _kv_store: Option<Arc<dyn MintKVStore<Err = cdk::cdk_database::Error> + Send + Sync>>,
     ) -> anyhow::Result<cdk_payment_processor::PaymentProcessorClient> {
         let payment_processor = cdk_payment_processor::PaymentProcessorClient::new(
             &self.addr,
@@ -230,18 +203,11 @@
     async fn setup(
         &self,
         _routers: &mut Vec<Router>,
-<<<<<<< HEAD
         settings: &Settings,
         _unit: CurrencyUnit,
         runtime: Option<std::sync::Arc<tokio::runtime::Runtime>>,
         work_dir: &Path,
-=======
-        _settings: &Settings,
-        _unit: CurrencyUnit,
-        runtime: Option<std::sync::Arc<tokio::runtime::Runtime>>,
-        work_dir: &Path,
-        _kv_store: Option<Arc<dyn MintKVStore<Err = cdk::cdk_database::Error> + Send + Sync>>,
->>>>>>> cfec30a3
+        _kv_store: Option<Arc<dyn MintKVStore<Err = cdk::cdk_database::Error> + Send + Sync>>,
     ) -> anyhow::Result<cdk_ldk_node::CdkLdkNode> {
         use std::net::SocketAddr;
 
@@ -333,7 +299,7 @@
         // We need to get the actual socket address struct from ldk_node
         // For now, let's construct it manually based on the cdk-ldk-node implementation
         let listen_address = vec![socket_addr.into()];
-<<<<<<< HEAD
+
         let localstore = if settings.database.engine == DatabaseEngine::Postgres {
             Some(
                 Arc::new(
@@ -366,28 +332,19 @@
             .collect();
 
         let mut ldk_node_builder = cdk_ldk_node::CdkLdkNodeBuilder::new(
-=======
-
-        let mut ldk_node = cdk_ldk_node::CdkLdkNode::new(
->>>>>>> cfec30a3
             network,
             chain_source,
             gossip_source,
             storage_dir_path,
             fee_reserve,
             listen_address,
-<<<<<<< HEAD
         );
         ldk_node_builder = ldk_node_builder.with_seed(mem);
         ldk_node_builder = ldk_node_builder.with_runtime(runtime.unwrap());
         if !announce_addrs.is_empty() {
             ldk_node_builder = ldk_node_builder.with_announcement_address(announce_addrs)
         }
-=======
-            runtime,
-        )?;
-
->>>>>>> cfec30a3
+
         // Configure webserver address if specified
         let webserver_addr = if let Some(host) = &self.webserver_host {
             let port = self.webserver_port.unwrap_or(8091);
@@ -404,7 +361,6 @@
         };
 
         println!("webserver: {:?}", webserver_addr);
-<<<<<<< HEAD
         if settings.clone().ldk_node.unwrap().log_dir_path.is_some() {
             ldk_node_builder = ldk_node_builder.with_log_dir_path(
                 settings
@@ -417,9 +373,6 @@
             );
         }
         let mut ldk_node = ldk_node_builder.build(localstore)?;
-=======
-
->>>>>>> cfec30a3
         ldk_node.set_web_addr(webserver_addr);
 
         Ok(ldk_node)
