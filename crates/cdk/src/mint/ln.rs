use std::collections::HashMap;
use std::sync::Arc;

use cdk_common::amount::to_unit;
use cdk_common::common::PaymentProcessorKey;
use cdk_common::database::DynMintDatabase;
use cdk_common::mint::MintQuote;
use cdk_common::payment::DynMintPayment;
<<<<<<< HEAD
use cdk_common::util::unix_time;
use cdk_common::{database, Amount, MintQuoteState};
=======
use cdk_common::{Amount, MintQuoteState, PaymentMethod};
>>>>>>> 9cbd0b9e
use tracing::instrument;

use super::subscription::PubSubManager;
use super::Mint;
use crate::Error;

impl Mint {
    /// Static implementation of check_mint_quote_paid to avoid circular dependency to the Mint
    #[inline(always)]
    pub(crate) async fn check_mint_quote_payments(
        localstore: DynMintDatabase,
        payment_processors: Arc<HashMap<PaymentProcessorKey, DynMintPayment>>,
        pubsub_manager: Option<Arc<PubSubManager>>,
        quote: &mut MintQuote,
    ) -> Result<(), Error> {
        let state = quote.state();

        // We can just return here and do not need to check with ln node.
        // If quote is issued it is already in a final state,
        // If it is paid ln node will only tell us what we already know
        if quote.payment_method == "bolt11"
            && (state == MintQuoteState::Issued || state == MintQuoteState::Paid)
        {
            return Ok(());
        }

        let ln = match payment_processors.get(&PaymentProcessorKey::new(
            quote.unit.clone(),
            quote.payment_method.clone(),
        )) {
            Some(ln) => ln,
            None => {
                tracing::info!("Could not get ln backend for {}, bolt11 ", quote.unit);

                return Err(Error::UnsupportedUnit);
            }
        };

        let ln_status = ln
            .check_incoming_payment_status(&quote.request_lookup_id)
            .await?;

        if ln_status.is_empty() {
            return Ok(());
        }

        let mut tx = localstore.begin_transaction().await?;

        // reload the quote, as it state may have changed
        let mut new_quote = tx
            .get_mint_quote(&quote.id)
            .await?
            .ok_or(Error::UnknownQuote)?;

        let current_state = new_quote.state();

<<<<<<< HEAD
        if quote.payment_method == "bolt11"
=======
        if new_quote.payment_method == PaymentMethod::Bolt11
>>>>>>> 9cbd0b9e
            && (current_state == MintQuoteState::Issued || current_state == MintQuoteState::Paid)
        {
            return Ok(());
        }

        for payment in ln_status {
            if !new_quote.payment_ids().contains(&&payment.payment_id)
                && payment.payment_amount > Amount::ZERO
            {
                tracing::debug!(
                    "Found payment of {} {} for quote {} when checking.",
                    payment.payment_amount,
                    payment.unit,
                    new_quote.id
                );

                let amount_paid = to_unit(payment.payment_amount, &payment.unit, &new_quote.unit)?;

                match new_quote.add_payment(amount_paid, payment.payment_id.clone(), None) {
                    Ok(()) => {
                        tx.update_mint_quote(&mut new_quote).await?;
                        if let Some(pubsub_manager) = pubsub_manager.as_ref() {
                            pubsub_manager.mint_quote_payment(&new_quote, new_quote.amount_paid());
                        }
                    }
                    Err(crate::Error::DuplicatePaymentId) => {
                        tracing::debug!(
                            "Payment ID {} already processed (caught race condition in check_mint_quote_paid)",
                            payment.payment_id
                        );
                        // This is fine - another concurrent request already processed this payment
                    }
                    Err(e) => return Err(e),
                }
            }
        }

        tx.commit().await?;

        *quote = new_quote.inner();

        Ok(())
    }

    /// Check the status of an ln payment for a quote
    #[instrument(skip_all)]
    pub async fn check_mint_quote_paid(&self, quote: &mut MintQuote) -> Result<(), Error> {
        Self::check_mint_quote_payments(
            self.localstore.clone(),
            self.payment_processors.clone(),
            Some(self.pubsub_manager.clone()),
            quote,
        )
        .await
    }
}<|MERGE_RESOLUTION|>--- conflicted
+++ resolved
@@ -6,12 +6,7 @@
 use cdk_common::database::DynMintDatabase;
 use cdk_common::mint::MintQuote;
 use cdk_common::payment::DynMintPayment;
-<<<<<<< HEAD
-use cdk_common::util::unix_time;
-use cdk_common::{database, Amount, MintQuoteState};
-=======
 use cdk_common::{Amount, MintQuoteState, PaymentMethod};
->>>>>>> 9cbd0b9e
 use tracing::instrument;
 
 use super::subscription::PubSubManager;
@@ -68,11 +63,7 @@
 
         let current_state = new_quote.state();
 
-<<<<<<< HEAD
-        if quote.payment_method == "bolt11"
-=======
-        if new_quote.payment_method == PaymentMethod::Bolt11
->>>>>>> 9cbd0b9e
+        if new_quote.payment_method == "bolt11"
             && (current_state == MintQuoteState::Issued || current_state == MintQuoteState::Paid)
         {
             return Ok(());
