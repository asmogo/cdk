use cdk_common::amount::to_unit;
use cdk_common::common::PaymentProcessorKey;
use cdk_common::mint::MintQuote;
use cdk_common::util::unix_time;
use cdk_common::{Amount, MintQuoteState, PaymentMethod};
use tracing::instrument;

use super::Mint;
use crate::Error;

impl Mint {
    /// Check the status of an ln payment for a quote
    #[instrument(skip_all)]
    pub async fn check_mint_quote_paid(&self, quote: &mut MintQuote) -> Result<(), Error> {
        let state = quote.state();

        // We can just return here and do not need to check with ln node.
        // If quote is issued it is already in a final state,
        // If it is paid ln node will only tell us what we already know
        if quote.payment_method == PaymentMethod::Bolt11
            && (state == MintQuoteState::Issued || state == MintQuoteState::Paid)
        {
            return Ok(());
        }

        let ln = match self.payment_processors.get(&PaymentProcessorKey::new(
            quote.unit.clone(),
            quote.payment_method.clone(),
        )) {
            Some(ln) => ln,
            None => {
                tracing::info!("Could not get ln backend for {}, bolt11 ", quote.unit);

                return Err(Error::UnsupportedUnit);
            }
        };

        let ln_status = ln
            .check_incoming_payment_status(&quote.request_lookup_id)
            .await?;

        if ln_status.is_empty() {
            return Ok(());
        }

        let mut tx = self.localstore.begin_transaction().await?;

        for payment in ln_status {
<<<<<<< HEAD
            if !quote.payment_ids().contains(&&payment.payment_id) {
=======
            if !quote.payment_ids().contains(&&payment.payment_id)
                && payment.payment_amount > Amount::ZERO
            {
                tracing::debug!(
                    "Found payment of {} {} for quote {} when checking.",
                    payment.payment_amount,
                    payment.unit,
                    quote.id
                );

>>>>>>> a3d24c44
                let amount_paid = to_unit(payment.payment_amount, &payment.unit, &quote.unit)?;

                tracing::debug!(
                    "Found payment for quote {} when checking of {} {}.",
                    quote.id,
                    payment.payment_amount,
                    payment.unit
                );

                quote.increment_amount_paid(amount_paid)?;
                quote.add_payment(amount_paid, payment.payment_id.clone(), unix_time())?;

                let total_paid = tx
                    .increment_mint_quote_amount_paid(&quote.id, amount_paid, payment.payment_id)
                    .await?;

                self.pubsub_manager.mint_quote_payment(quote, total_paid);
            }
        }

        tx.commit().await?;

        Ok(())
    }
}<|MERGE_RESOLUTION|>--- conflicted
+++ resolved
@@ -46,9 +46,6 @@
         let mut tx = self.localstore.begin_transaction().await?;
 
         for payment in ln_status {
-<<<<<<< HEAD
-            if !quote.payment_ids().contains(&&payment.payment_id) {
-=======
             if !quote.payment_ids().contains(&&payment.payment_id)
                 && payment.payment_amount > Amount::ZERO
             {
@@ -59,15 +56,7 @@
                     quote.id
                 );
 
->>>>>>> a3d24c44
                 let amount_paid = to_unit(payment.payment_amount, &payment.unit, &quote.unit)?;
-
-                tracing::debug!(
-                    "Found payment for quote {} when checking of {} {}.",
-                    quote.id,
-                    payment.payment_amount,
-                    payment.unit
-                );
 
                 quote.increment_amount_paid(amount_paid)?;
                 quote.add_payment(amount_paid, payment.payment_id.clone(), unix_time())?;
