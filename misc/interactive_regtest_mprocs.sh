--- conflicted
+++ resolved
@@ -336,29 +336,14 @@
     env:
       CDK_ITESTS_DIR: "$CDK_ITESTS_DIR"
       CDK_MINTD_DATABASE: "$CDK_MINTD_DATABASE"
-<<<<<<< HEAD
-
-=======
-  
->>>>>>> 34b631e7
+
   ldk-node-mint:
     shell: "$CDK_ITESTS_DIR/start_ldk_node_mint.sh"
     autostart: true
     env:
       CDK_ITESTS_DIR: "$CDK_ITESTS_DIR"
       CDK_MINTD_DATABASE: "$CDK_MINTD_DATABASE"
-<<<<<<< HEAD
-
-  ldk-node-mint:
-    shell: "$CDK_ITESTS_DIR/start_ldk_node_mint.sh"
-    autostart: true
-    env:
-      CDK_ITESTS_DIR: "$CDK_ITESTS_DIR"
-      CDK_MINTD_DATABASE: "$CDK_MINTD_DATABASE"
-
-=======
-  
->>>>>>> 34b631e7
+
   bitcoind:
     shell: "while [ ! -f $CDK_ITESTS_DIR/bitcoin/regtest/debug.log ]; do sleep 1; done && tail -f $CDK_ITESTS_DIR/bitcoin/regtest/debug.log"
     autostart: true
@@ -377,10 +362,6 @@
   
   lnd-two:
     shell: "while [ ! -f $CDK_ITESTS_DIR/lnd/two/logs/bitcoin/regtest/lnd.log ]; do sleep 1; done && tail -f $CDK_ITESTS_DIR/lnd/two/logs/bitcoin/regtest/lnd.log"
-    autostart: true
-  
-  ldk-node:
-    shell: "while [ ! -f $CDK_ITESTS_DIR/ldk_mint/ldk_node.log ]; do sleep 1; done && $PROJECT_ROOT/misc/scripts/filtered_ldk_node_log.sh $CDK_ITESTS_DIR/ldk_mint/ldk_node.log"
     autostart: true
 
   ldk-node:
